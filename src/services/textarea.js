/*********************************************
 * Manage the MathQuill instance's textarea
 * (as owned by the Controller)
 ********************************************/

Controller.open(function(_) {
  Options.p.substituteTextarea = function() {
    return $('<textarea autocapitalize=off autocomplete=off autocorrect=off ' +
               'spellcheck=false x-palm-disable-ste-all=true />')[0];
  };
  _.createTextarea = function() {
    var textareaSpan = this.textareaSpan = $('<span class="mq-textarea"></span>'),
      textarea = this.options.substituteTextarea();
    if (!textarea.nodeType) {
      throw 'substituteTextarea() must return a DOM element, got ' + textarea;
    }
    textarea = this.textarea = $(textarea).appendTo(textareaSpan);

    var ctrlr = this;
    ctrlr.cursor.selectionChanged = function() { ctrlr.selectionChanged(); };
  };
  _.selectionChanged = function() {
    var ctrlr = this;
    forceIERedraw(ctrlr.container[0]);

    // throttle calls to setTextareaSelection(), because setting textarea.value
    // and/or calling textarea.select() can have anomalously bad performance:
    // https://github.com/mathquill/mathquill/issues/43#issuecomment-1399080
    if (ctrlr.textareaSelectionTimeout === undefined) {
      ctrlr.textareaSelectionTimeout = setTimeout(function() {
        ctrlr.setTextareaSelection();
      });
    }
  };
  _.setTextareaSelection = function() {
    this.textareaSelectionTimeout = undefined;
    var latex = '';
    if (this.cursor.selection) {
      latex = this.cursor.selection.join('latex');
      if (this.options.statelessClipboard) {
        // FIXME: like paste, only this works for math fields; should ask parent
        latex = '$' + latex + '$';
      }
    }
    this.selectFn(latex);
  };
  _.staticMathTextareaEvents = function() {
    var ctrlr = this, root = ctrlr.root, cursor = ctrlr.cursor,
      textarea = ctrlr.textarea, textareaSpan = ctrlr.textareaSpan;

    this.container.prepend('<span class="mq-selectable">$'+ctrlr.exportLatex()+'$</span>');
    ctrlr.blurred = true;
    textarea.bind('cut paste', false)
    .bind('copy', function() { ctrlr.setTextareaSelection(); })
    .focus(function() { ctrlr.blurred = false; }).blur(function() {
      if (cursor.selection) cursor.selection.clear();
      setTimeout(detach); //detaching during blur explodes in WebKit
    });
    function detach() {
      textareaSpan.detach();
      ctrlr.blurred = true;
    }

    ctrlr.selectFn = function(text) {
      textarea.val(text);
      if (text) textarea.select();
    };
  };
  Options.p.substituteKeyboardEvents = saneKeyboardEvents;
  _.editablesTextareaEvents = function() {
    var ctrlr = this, textarea = ctrlr.textarea, textareaSpan = ctrlr.textareaSpan;

    var keyboardEventsShim = this.options.substituteKeyboardEvents(textarea, this);
    this.selectFn = function(text) { keyboardEventsShim.select(text); };
<<<<<<< HEAD

    this.container.prepend(textareaSpan)
    .bind('cut', function(e) {
      if (cursor.selection) {
        setTimeout(function() {
          ctrlr.notify('edit'); // deletes selection if present
          cursor.parent.bubble('reflow');
        });
      }
    });

=======
    this.container.prepend(textareaSpan);
>>>>>>> 9357f8cc
    this.focusBlurEvents();
  };
  _.typedText = function(ch) {
    if (ch === '\n') return this.handle('enter');
    var cursor = this.notify().cursor;
    cursor.parent.write(cursor, ch);
    this.scrollHoriz();
  };
  _.cut = function() {
    var ctrlr = this, cursor = ctrlr.cursor;
    if (cursor.selection) {
      setTimeout(function() {
        ctrlr.notify('edit'); // deletes selection if present
        cursor.parent.bubble('reflow');
      });
    }
  };
  _.copy = function() {
    this.setTextareaSelection();
  };
  _.paste = function(text) {
    // TODO: document `statelessClipboard` config option in README, after
    // making it work like it should, that is, in both text and math mode
    // (currently only works in math fields, so worse than pointless, it
    //  only gets in the way by \text{}-ifying pasted stuff and $-ifying
    //  cut/copied LaTeX)
    if (this.options.statelessClipboard) {
      if (text.slice(0,1) === '$' && text.slice(-1) === '$') {
        text = text.slice(1, -1);
      }
      else {
        text = '\\text{'+text+'}';
      }
    }
    // FIXME: this always inserts math or a TextBlock, even in a RootTextBlock
    this.writeLatex(text).cursor.show();
  };
});<|MERGE_RESOLUTION|>--- conflicted
+++ resolved
@@ -72,21 +72,7 @@
 
     var keyboardEventsShim = this.options.substituteKeyboardEvents(textarea, this);
     this.selectFn = function(text) { keyboardEventsShim.select(text); };
-<<<<<<< HEAD
-
-    this.container.prepend(textareaSpan)
-    .bind('cut', function(e) {
-      if (cursor.selection) {
-        setTimeout(function() {
-          ctrlr.notify('edit'); // deletes selection if present
-          cursor.parent.bubble('reflow');
-        });
-      }
-    });
-
-=======
     this.container.prepend(textareaSpan);
->>>>>>> 9357f8cc
     this.focusBlurEvents();
   };
   _.typedText = function(ch) {
