--- conflicted
+++ resolved
@@ -134,18 +134,11 @@
       break;
 
     default:
-<<<<<<< HEAD
       ctrlr.scrollHoriz();
-      return false;
+      return;
     }
     e.preventDefault();
     ctrlr.scrollHoriz();
-    return false;
-=======
-      return;
-    }
-    e.preventDefault();
->>>>>>> 54d82642
   };
 
 
