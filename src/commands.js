/***************************
 * Commands and Operators.
 **************************/

var CharCmds = {}, LatexCmds = {}; //single character commands, LaTeX commands

var scale, // = function(jQ, x, y) { ... }
//will use a CSS 2D transform to scale the jQuery-wrapped HTML elements,
//or the filter matrix transform fallback for IE 5.5-8, or gracefully degrade to
//increasing the fontSize to match the vertical Y scaling factor.

//ideas from http://github.com/louisremi/jquery.transform.js
//see also http://msdn.microsoft.com/en-us/library/ms533014(v=vs.85).aspx

  forceIERedraw = noop,
  div = document.createElement('div'),
  div_style = div.style,
  transformPropNames = {
    transform:1,
    WebkitTransform:1,
    MozTransform:1,
    OTransform:1,
    msTransform:1
  },
  transformPropName;

for (var prop in transformPropNames) {
  if (prop in div_style) {
    transformPropName = prop;
    break;
  }
}

if (transformPropName) {
  scale = function(jQ, x, y) {
    jQ.css(transformPropName, 'scale('+x+','+y+')');
  };
}
else if ('filter' in div_style) { //IE 6, 7, & 8 fallback, see https://github.com/laughinghan/mathquill/wiki/Transforms
  forceIERedraw = function(el){ el.className = el.className; };
  scale = function(jQ, x, y) { //NOTE: assumes y > x
    x /= (1+(y-1)/2);
    jQ.css('fontSize', y + 'em');
    if (!jQ.hasClass('matrixed-container')) {
      jQ.addClass('matrixed-container')
      .wrapInner('<span class="matrixed"></span>');
    }
    var innerjQ = jQ.children()
    .css('filter', 'progid:DXImageTransform.Microsoft'
        + '.Matrix(M11=' + x + ",SizingMethod='auto expand')"
    );
    function calculateMarginRight() {
      jQ.css('marginRight', (innerjQ.width()-1)*(x-1)/x + 'px');
    }
    calculateMarginRight();
    var intervalId = setInterval(calculateMarginRight);
    $(window).load(function() {
      clearTimeout(intervalId);
      calculateMarginRight();
    });
  };
}
else {
  scale = function(jQ, x, y) {
    jQ.css('fontSize', y + 'em');
  };
}

var Style = P(MathCommand, function(_, _super) {
  _.init = function(ctrlSeq, tagName, attrs) {
    _super.init.call(this, ctrlSeq, '<'+tagName+' '+attrs+'>&0</'+tagName+'>');
  };
});

//fonts
LatexCmds.mathrm = bind(Style, '\\mathrm', 'span', 'class="roman font"');
LatexCmds.mathit = bind(Style, '\\mathit', 'i', 'class="font"');
LatexCmds.mathbf = bind(Style, '\\mathbf', 'b', 'class="font"');
LatexCmds.mathsf = bind(Style, '\\mathsf', 'span', 'class="sans-serif font"');
LatexCmds.mathtt = bind(Style, '\\mathtt', 'span', 'class="monospace font"');
//text-decoration
LatexCmds.underline = bind(Style, '\\underline', 'span', 'class="non-leaf underline"');
LatexCmds.overline = LatexCmds.bar = bind(Style, '\\overline', 'span', 'class="non-leaf overline"');

var SupSub = P(MathCommand, function(_, _super) {
  _.init = function(ctrlSeq, tag, text) {
    _super.init.call(this, ctrlSeq, '<'+tag+' class="non-leaf">&0</'+tag+'>', [ text ]);
  };
  _.finalizeTree = function() {
    //TODO: use inheritance
    pray('SupSub is only _ and ^',
      this.ctrlSeq === '^' || this.ctrlSeq === '_'
    );

    if (this.ctrlSeq === '_') {
      this.down = this.endChild[L];
      this.endChild[L].up = insLeftOfMeUnlessAtEnd;
    }
    else {
      this.up = this.endChild[L];
      this.endChild[L].down = insLeftOfMeUnlessAtEnd;
    }
    function insLeftOfMeUnlessAtEnd(cursor) {
      // cursor.insLeftOf(cmd), unless cursor at the end of block, and every
      // ancestor cmd is at the end of every ancestor block
      var cmd = this.parent, ancestorCmd = cursor;
      do {
        if (ancestorCmd[R]) {
          cursor.insLeftOf(cmd);
          return false;
        }
        ancestorCmd = ancestorCmd.parent.parent;
      } while (ancestorCmd !== cmd);
      cursor.insRightOf(cmd);
      return false;
    }
  };
  _.latex = function() {
    var latex = this.endChild[L].latex();
    if (latex.length === 1)
      return this.ctrlSeq + latex;
    else
      return this.ctrlSeq + '{' + (latex || ' ') + '}';
  };
  _.redraw = function() {
    if (this[L])
      this[L].respace();
    //SupSub::respace recursively calls respace on all the following SupSubs
    //so if leftward is a SupSub, no need to call respace on this or following nodes
    if (!(this[L] instanceof SupSub)) {
      this.respace();
      //and if rightward is a SupSub, then this.respace() will have already called
      //this[R].respace()
      if (this[R] && !(this[R] instanceof SupSub))
        this[R].respace();
    }
  };
  _.respace = function() {
    if (
      this[L].ctrlSeq === '\\int ' || (
        this[L] instanceof SupSub && this[L].ctrlSeq != this.ctrlSeq
        && this[L][L] && this[L][L].ctrlSeq === '\\int '
      )
    ) {
      if (!this.limit) {
        this.limit = true;
        this.jQ.addClass('limit');
      }
    }
    else {
      if (this.limit) {
        this.limit = false;
        this.jQ.removeClass('limit');
      }
    }

    this.respaced = this[L] instanceof SupSub && this[L].ctrlSeq != this.ctrlSeq && !this[L].respaced;
    if (this.respaced) {
      var fontSize = +this.jQ.css('fontSize').slice(0,-2),
        leftWidth = this[L].jQ.outerWidth(),
        thisWidth = this.jQ.outerWidth();
      this.jQ.css({
        left: (this.limit && this.ctrlSeq === '_' ? -.25 : 0) - leftWidth/fontSize + 'em',
        marginRight: .1 - min(thisWidth, leftWidth)/fontSize + 'em'
          //1px extra so it doesn't wrap in retarded browsers (Firefox 2, I think)
      });
    }
    else if (this.limit && this.ctrlSeq === '_') {
      this.jQ.css({
        left: '-.25em',
        marginRight: ''
      });
    }
    else {
      this.jQ.css({
        left: '',
        marginRight: ''
      });
    }

    if (this[R] instanceof SupSub)
      this[R].respace();

    return this;
  };
});

LatexCmds.subscript =
LatexCmds._ = bind(SupSub, '_', 'sub', '_');

LatexCmds.superscript =
LatexCmds.supscript =
LatexCmds['^'] = bind(SupSub, '^', 'sup', '**');

var Fraction =
LatexCmds.frac =
LatexCmds.dfrac =
LatexCmds.cfrac =
LatexCmds.fraction = P(MathCommand, function(_, _super) {
  _.ctrlSeq = '\\frac';
  _.htmlTemplate =
      '<span class="fraction non-leaf">'
    +   '<span class="numerator">&0</span>'
    +   '<span class="denominator">&1</span>'
    +   '<span style="display:inline-block;width:0">&nbsp;</span>'
    + '</span>'
  ;
  _.textTemplate = ['(', '/', ')'];
  _.finalizeTree = function() {
    this.up = this.endChild[R].up = this.endChild[L];
    this.down = this.endChild[L].down = this.endChild[R];
  };
});

var LiveFraction =
LatexCmds.over =
CharCmds['/'] = P(Fraction, function(_, _super) {
  _.createBefore = function(cursor) {
    if (!this.replacedFragment) {
      var leftward = cursor[L];
      while (leftward &&
        !(
          leftward instanceof BinaryOperator ||
          leftward instanceof TextBlock ||
          leftward instanceof BigSymbol
        ) //lookbehind for operator
      )
        leftward = leftward[L];

      if (leftward instanceof BigSymbol && leftward[R] instanceof SupSub) {
        leftward = leftward[R];
        if (leftward[R] instanceof SupSub && leftward[R].ctrlSeq != leftward.ctrlSeq)
          leftward = leftward[R];
      }

      if (leftward !== cursor[L]) {
        this.replaces(MathFragment(leftward[R] || cursor.parent.endChild[L], cursor[L]));
        cursor[L] = leftward;
      }
    }
    _super.createBefore.call(this, cursor);
  };
});

var SquareRoot =
LatexCmds.sqrt =
LatexCmds['√'] = P(MathCommand, function(_, _super) {
  _.ctrlSeq = '\\sqrt';
  _.htmlTemplate =
      '<span class="non-leaf">'
    +   '<span class="scaled sqrt-prefix">&radic;</span>'
    +   '<span class="non-leaf sqrt-stem">&0</span>'
    + '</span>'
  ;
  _.textTemplate = ['sqrt(', ')'];
  _.parser = function() {
    return latexMathParser.optBlock.then(function(optBlock) {
      return latexMathParser.block.map(function(block) {
        var nthroot = NthRoot();
        nthroot.blocks = [ optBlock, block ];
        optBlock.adopt(nthroot, 0, 0);
        block.adopt(nthroot, optBlock, 0);
        return nthroot;
      });
    }).or(_super.parser.call(this));
  };
  _.redraw = function() {
    var block = this.endChild[R].jQ;
    scale(block.prev(), 1, block.innerHeight()/+block.css('fontSize').slice(0,-2) - .1);
  };
});


var NthRoot =
LatexCmds.nthroot = P(SquareRoot, function(_, _super) {
  _.htmlTemplate =
      '<sup class="nthroot non-leaf">&0</sup>'
    + '<span class="scaled">'
    +   '<span class="sqrt-prefix scaled">&radic;</span>'
    +   '<span class="sqrt-stem non-leaf">&1</span>'
    + '</span>'
  ;
  _.textTemplate = ['sqrt[', '](', ')'];
  _.latex = function() {
    return '\\sqrt['+this.endChild[L].latex()+']{'+this.endChild[R].latex()+'}';
  };
});

// Round/Square/Curly/Angle Brackets (aka Parens/Brackets/Braces)
var Bracket = P(MathCommand, function(_, _super) {
  _.init = function(open, close, ctrlSeq, end) {
    _super.init.call(this, '\\left'+ctrlSeq,
        '<span class="non-leaf">'
      +   '<span class="scaled paren">'+open+'</span>'
      +   '<span class="non-leaf">&0</span>'
      +   '<span class="scaled paren">'+close+'</span>'
      + '</span>',
      [open, close]);
    this.end = '\\right'+end;
  };
  _.jQadd = function() {
    _super.jQadd.apply(this, arguments);
    var jQ = this.jQ;
    this.bracketjQs = jQ.children(':first').add(jQ.children(':last'));
  };
  _.latex = function() {
    return this.ctrlSeq + this.endChild[L].latex() + this.end;
  };
  _.redraw = function() {
    var blockjQ = this.endChild[L].jQ;

    var height = blockjQ.outerHeight()/+blockjQ.css('fontSize').slice(0,-2);

    scale(this.bracketjQs, min(1 + .2*(height - 1), 1.2), 1.05*height);
  };
});

LatexCmds.left = P(MathCommand, function(_) {
  _.parser = function() {
    var regex = Parser.regex;
    var string = Parser.string;
    var succeed = Parser.succeed;
    var optWhitespace = Parser.optWhitespace;

    return optWhitespace.then(regex(/^(?:[([|]|\\\{)/))
      .then(function(open) {
        if (open.charAt(0) === '\\') open = open.slice(1);

        var cmd = CharCmds[open]();

        return latexMathParser
          .map(function (block) {
            cmd.blocks = [ block ];
            block.adopt(cmd, 0, 0);
          })
          .then(string('\\right'))
          .skip(optWhitespace)
          .then(regex(/^(?:[\])|]|\\\})/))
          .then(function(close) {
            if (close.slice(-1) !== cmd.end.slice(-1)) {
              return Parser.fail('open doesn\'t match close');
            }

            return succeed(cmd);
          })
        ;
      })
    ;
  };
});

LatexCmds.right = P(MathCommand, function(_) {
  _.parser = function() {
    return Parser.fail('unmatched \\right');
  };
});

LatexCmds.lbrace =
CharCmds['{'] = bind(Bracket, '{', '}', '\\{', '\\}');
LatexCmds.langle =
LatexCmds.lang = bind(Bracket, '&lang;','&rang;','\\langle ','\\rangle ');

// Closing bracket matching opening bracket above
var CloseBracket = P(Bracket, function(_, _super) {
  _.createBefore = function(cursor) {
    // if I'm at the end of my parent who is a matching open-paren,
    // and I am not replacing a selection fragment, don't create me,
    // just put cursor after my parent
    if (!cursor[R] && cursor.parent.parent && cursor.parent.parent.end === this.end && !this.replacedFragment)
      cursor.insRightOf(cursor.parent.parent);
    else
      _super.createBefore.call(this, cursor);
  };
  _.placeCursor = function(cursor) {
    this.endChild[L].blur();
    cursor.insRightOf(this);
  };
});

LatexCmds.rbrace =
CharCmds['}'] = bind(CloseBracket, '{','}','\\{','\\}');
LatexCmds.rangle =
LatexCmds.rang = bind(CloseBracket, '&lang;','&rang;','\\langle ','\\rangle ');

var parenMixin = function(_, _super) {
  _.init = function(open, close) {
    _super.init.call(this, open, close, open, close);
  };
};

var Paren = P(Bracket, parenMixin);

LatexCmds.lparen =
CharCmds['('] = bind(Paren, '(', ')');
LatexCmds.lbrack =
LatexCmds.lbracket =
CharCmds['['] = bind(Paren, '[', ']');

var CloseParen = P(CloseBracket, parenMixin);

LatexCmds.rparen =
CharCmds[')'] = bind(CloseParen, '(', ')');
LatexCmds.rbrack =
LatexCmds.rbracket =
CharCmds[']'] = bind(CloseParen, '[', ']');

var Pipes =
LatexCmds.lpipe =
LatexCmds.rpipe =
CharCmds['|'] = P(Paren, function(_, _super) {
  _.init = function() {
    _super.init.call(this, '|', '|');
  };

  _.createBefore = CloseBracket.prototype.createBefore;
});

var TextBlock =
CharCmds.$ =
LatexCmds.text =
LatexCmds.textnormal =
LatexCmds.textrm =
LatexCmds.textup =
LatexCmds.textmd = P(MathCommand, function(_, _super) {
  _.ctrlSeq = '\\text';
  _.htmlTemplate = '<span class="text">&0</span>';
  _.replaces = function(replacedText) {
    if (replacedText instanceof MathFragment)
      this.replacedText = replacedText.remove().jQ.text();
    else if (typeof replacedText === 'string')
      this.replacedText = replacedText;
  };
  _.textTemplate = ['"', '"'];
  _.parser = function() {
    // TODO: correctly parse text mode
    var string = Parser.string;
    var regex = Parser.regex;
    var optWhitespace = Parser.optWhitespace;
    return optWhitespace
      .then(string('{')).then(regex(/^[^}]*/)).skip(string('}'))
      .map(function(text) {
        var cmd = TextBlock();
        cmd.createBlocks();
        var block = cmd.endChild[L];
        for (var i = 0; i < text.length; i += 1) {
          var ch = VanillaSymbol(text.charAt(i));
          ch.adopt(block, block.endChild[R], 0);
        }
        return cmd;
      })
    ;
  };
  _.createBlocks = function() {
    //FIXME: another possible Law of Demeter violation, but this seems much cleaner, like it was supposed to be done this way
    this.endChild[L] =
    this.endChild[R] =
      InnerTextBlock();

    this.blocks = [ this.endChild[L] ];

    this.endChild[L].parent = this;
  };
  _.finalizeInsert = function() {
    //FIXME HACK blur removes the TextBlock
    this.firstChild.blur = function() { delete this.blur; return this; };
    _super.finalizeInsert.call(this);
  };
  _.createBefore = function(cursor) {
    _super.createBefore.call(this, this.cursor = cursor);

    if (this.replacedText)
      for (var i = 0; i < this.replacedText.length; i += 1)
        this.write(this.replacedText.charAt(i));
  };
  _.write = function(ch) {
    var html;
    if (ch === '<') html = '&lt;';
    else if (ch === '>') html = '&gt;';
    this.cursor.insertNew(VanillaSymbol(ch, html));
  };
  _.onKey = function(key, e) {
    //backspace and delete and ends of block don't unwrap
    if (!this.cursor.selection &&
      (
        (key === 'Backspace' && !this.cursor[L]) ||
        (key === 'Del' && !this.cursor[R])
      )
    ) {
      if (this.isEmpty())
        this.cursor.insRightOf(this);

      return false;
    }
  };
  _.onText = function(ch) {
    this.cursor.prepareEdit();
    if (ch !== '$')
      this.write(ch);
    else if (this.isEmpty())
      this.cursor.insRightOf(this).backspace().insertNew(VanillaSymbol('\\$','$'));
    else if (!this.cursor[R])
      this.cursor.insRightOf(this);
    else if (!this.cursor[L])
      this.cursor.insLeftOf(this);
    else { //split apart
      var rightward = TextBlock(MathFragment(this.cursor[R], this.endChild[L].endChild[R]));
      rightward.placeCursor = function(cursor) { //FIXME HACK: pretend nothing leftward so they don't get merged
        this[L] = 0;
        delete this.placeCursor;
        this.placeCursor(cursor);
      };
      rightward.endChild[L].focus = function(){ return this; };
      this.cursor.insRightOf(this).insertNew(rightward);
      rightward[L] = this;
      this.cursor.insLeftOf(rightward);
      delete rightward.endChild[L].focus;
    }
    return false;
  };
});

var InnerTextBlock = P(MathBlock, function(_, _super) {
  _.blur = function() {
    this.jQ.removeClass('hasCursor');
    if (this.isEmpty()) {
      var textblock = this.parent, cursor = textblock.cursor;
      if (cursor.parent === this)
        this.jQ.addClass('empty');
      else {
        cursor.hide();
        textblock.remove();
        if (cursor[R] === textblock)
          cursor[R] = textblock[R];
        else if (cursor[L] === textblock)
          cursor[L] = textblock[L];

        cursor.show().parent.bubble('redraw');
      }
    }
    return this;
  };
  _.focus = function() {
    _super.focus.call(this);

    var textblock = this.parent;
    if (textblock[R].ctrlSeq === textblock.ctrlSeq) { //TODO: seems like there should be a better way to move MathElements around
      var innerblock = this,
        cursor = textblock.cursor,
        rightward = textblock[R].endChild[L];

      rightward.eachChild(function(child){
        child.parent = innerblock;
        child.jQ.appendTo(innerblock.jQ);
      });

      if (this.endChild[R])
        this.endChild[R][R] = rightward.endChild[L];
      else
        this.endChild[L] = rightward.endChild[L];

      rightward.endChild[L][L] = this.endChild[R];
      this.endChild[R] = rightward.endChild[R];

      rightward.parent.remove();

      if (cursor[L])
        cursor.insRightOf(cursor[L]);
      else
        cursor.insAtLeftEnd(this);

      cursor.parent.bubble('redraw');
    }
    else if (textblock[L].ctrlSeq === textblock.ctrlSeq) {
      var cursor = textblock.cursor;
      if (cursor[L])
        textblock[L].endChild[L].focus();
      else
        cursor.insAtRightEnd(textblock[L].endChild[L]);
    }
    return this;
  };
});


function makeTextBlock(latex, tagName, attrs) {
  return P(TextBlock, {
    ctrlSeq: latex,
    htmlTemplate: '<'+tagName+' '+attrs+'>&0</'+tagName+'>'
  });
}

LatexCmds.em = LatexCmds.italic = LatexCmds.italics =
LatexCmds.emph = LatexCmds.textit = LatexCmds.textsl =
  makeTextBlock('\\textit', 'i', 'class="text"');
LatexCmds.strong = LatexCmds.bold = LatexCmds.textbf =
  makeTextBlock('\\textbf', 'b', 'class="text"');
LatexCmds.sf = LatexCmds.textsf =
  makeTextBlock('\\textsf', 'span', 'class="sans-serif text"');
LatexCmds.tt = LatexCmds.texttt =
  makeTextBlock('\\texttt', 'span', 'class="monospace text"');
LatexCmds.textsc =
  makeTextBlock('\\textsc', 'span', 'style="font-variant:small-caps" class="text"');
LatexCmds.uppercase =
  makeTextBlock('\\uppercase', 'span', 'style="text-transform:uppercase" class="text"');
LatexCmds.lowercase =
  makeTextBlock('\\lowercase', 'span', 'style="text-transform:lowercase" class="text"');

// input box to type a variety of LaTeX commands beginning with a backslash
var LatexCommandInput =
CharCmds['\\'] = P(MathCommand, function(_, _super) {
  _.ctrlSeq = '\\';
  _.replaces = function(replacedFragment) {
    this._replacedFragment = replacedFragment.disown();
    this.isEmpty = function() { return false; };
  };
  _.htmlTemplate = '<span class="latex-command-input non-leaf">\\<span>&0</span></span>';
  _.textTemplate = ['\\'];
  _.createBlocks = function() {
    _super.createBlocks.call(this);
    this.endChild[L].focus = function() {
      this.parent.jQ.addClass('hasCursor');
      if (this.isEmpty())
        this.parent.jQ.removeClass('empty');

      return this;
    };
    this.endChild[L].blur = function() {
      this.parent.jQ.removeClass('hasCursor');
      if (this.isEmpty())
        this.parent.jQ.addClass('empty');

      return this;
    };
  };
  _.createBefore = function(cursor) {
    _super.createBefore.call(this, cursor);
    this.cursor = cursor.insAtRightEnd(this.endChild[L]);
    if (this._replacedFragment) {
      var el = this.jQ[0];
      this.jQ =
        this._replacedFragment.jQ.addClass('blur').bind(
          'mousedown mousemove', //FIXME: is monkey-patching the mousedown and mousemove handlers the right way to do this?
          function(e) {
            $(e.target = el).trigger(e);
            return false;
          }
        ).insertBefore(this.jQ).add(this.jQ);
    }
  };
  _.latex = function() {
    return '\\' + this.endChild[L].latex() + ' ';
  };
  _.onKey = function(key, e) {
    if (key === 'Tab' || key === 'Enter' || key === 'Spacebar') {
      this.renderCommand();
      e.preventDefault();
      return false;
    }
  };
  _.onText = function(ch) {
    if (ch.match(/[a-z]/i)) {
      this.cursor.prepareEdit();
      this.cursor.insertNew(VanillaSymbol(ch));
      return false;
    }
    this.renderCommand();
    if (ch === '\\' && this.endChild[L].isEmpty())
      return false;
  };
  _.renderCommand = function() {
    this.jQ = this.jQ.last();
    this.remove();
    if (this[R]) {
      this.cursor.insLeftOf(this[R]);
    } else {
      this.cursor.insAtRightEnd(this.parent);
    }

<<<<<<< HEAD
    var latex = this.endChild[L].latex(), cmd;
=======
    var latex = this.firstChild.latex();
>>>>>>> b82f8dd8
    if (!latex) latex = 'backslash';
    this.cursor.insertCmd(latex, this._replacedFragment);
  };
});

var Binomial =
LatexCmds.binom =
LatexCmds.binomial = P(MathCommand, function(_, _super) {
  _.ctrlSeq = '\\binom';
  _.htmlTemplate =
      '<span class="paren scaled">(</span>'
    + '<span class="non-leaf">'
    +   '<span class="array non-leaf">'
    +     '<span>&0</span>'
    +     '<span>&1</span>'
    +   '</span>'
    + '</span>'
    + '<span class="paren scaled">)</span>'
  ;
  _.textTemplate = ['choose(',',',')'];
  _.redraw = function() {
    var blockjQ = this.jQ.eq(1);

    var height = blockjQ.outerHeight()/+blockjQ.css('fontSize').slice(0,-2);

    var parens = this.jQ.filter('.paren');
    scale(parens, min(1 + .2*(height - 1), 1.2), 1.05*height);
  };
});

var Choose =
LatexCmds.choose = P(Binomial, function(_) {
  _.createBefore = LiveFraction.prototype.createBefore;
});

var Vector =
LatexCmds.vector = P(MathCommand, function(_, _super) {
  _.ctrlSeq = '\\vector';
  _.htmlTemplate = '<span class="array"><span>&0</span></span>';
  _.latex = function() {
    return '\\begin{matrix}' + this.foldChildren([], function(latex, child) {
      latex.push(child.latex());
      return latex;
    }).join('\\\\') + '\\end{matrix}';
  };
  _.text = function() {
    return '[' + this.foldChildren([], function(text, child) {
      text.push(child.text());
      return text;
    }).join() + ']';
  };
  _.createBefore = function(cursor) {
    _super.createBefore.call(this, this.cursor = cursor);
  };
  _.onKey = function(key, e) {
    var currentBlock = this.cursor.parent;

    if (currentBlock.parent === this) {
      if (key === 'Enter') { //enter
        var newBlock = MathBlock();
        newBlock.parent = this;
        newBlock.jQ = $('<span></span>')
          .attr(mqBlockId, newBlock.id)
          .insertAfter(currentBlock.jQ);
        if (currentBlock[R])
          currentBlock[R][L] = newBlock;
        else
          this.endChild[R] = newBlock;

        newBlock[R] = currentBlock[R];
        currentBlock[R] = newBlock;
        newBlock[L] = currentBlock;
        this.bubble('redraw').cursor.insAtRightEnd(newBlock);

        e.preventDefault();
        return false;
      }
      else if (key === 'Tab' && !currentBlock[R]) {
        if (currentBlock.isEmpty()) {
          if (currentBlock[L]) {
            this.cursor.insRightOf(this);
            delete currentBlock[L][R];
            this.endChild[R] = currentBlock[L];
            currentBlock.jQ.remove();
            this.bubble('redraw');

            e.preventDefault();
            return false;
          }
          else
            return;
        }

        var newBlock = MathBlock();
        newBlock.parent = this;
        newBlock.jQ = $('<span></span>').attr(mqBlockId, newBlock.id).appendTo(this.jQ);
        this.endChild[R] = newBlock;
        currentBlock[R] = newBlock;
        newBlock[L] = currentBlock;
        this.bubble('redraw').cursor.insAtRightEnd(newBlock);

        e.preventDefault();
        return false;
      }
      else if (e.which === 8) { //backspace
        if (currentBlock.isEmpty()) {
<<<<<<< HEAD
          if (currentBlock[L]) {
            this.cursor.insAtRightEnd(currentBlock[L])
            currentBlock[L][R] = currentBlock[R];
=======
          if (currentBlock.prev) {
            this.cursor.appendTo(currentBlock.prev);
            currentBlock.prev.next = currentBlock.next;
>>>>>>> b82f8dd8
          }
          else {
            this.cursor.insLeftOf(this);
            this.endChild[L] = currentBlock[R];
          }

          if (currentBlock[R])
            currentBlock[R][L] = currentBlock[L];
          else
            this.endChild[R] = currentBlock[L];

          currentBlock.jQ.remove();
          if (this.isEmpty())
            this.cursor.deleteForward();
          else
            this.bubble('redraw');

          e.preventDefault();
          return false;
        }
        else if (!this.cursor[L]) {
          e.preventDefault();
          return false;
        }
      }
    }
  };
});

LatexCmds.editable = P(RootMathCommand, function(_, _super) {
  _.init = function() {
    MathCommand.prototype.init.call(this, '\\editable');
  };

  _.jQadd = function() {
    var self = this;
    // FIXME: this entire method is a giant hack to get around
    // having to call createBlocks, and createRoot expecting to
    // render the contents' LaTeX. Both need to be refactored.
    _super.jQadd.apply(self, arguments);
    var block = self.endChild[L].disown();
    var blockjQ = self.jQ.children().detach();

    self.endChild[L] =
    self.endChild[R] =
      RootMathBlock();

    self.blocks = [ self.endChild[L] ];

    self.endChild[L].parent = self;

    createRoot(self.jQ, self.endChild[L], false, true);
    self.cursor = self.endChild[L].cursor;

    block.children().adopt(self.endChild[L], 0, 0);
    blockjQ.appendTo(self.endChild[L].jQ);

    self.endChild[L].cursor.insAtRightEnd(self.endChild[L]);
  };

  _.latex = function(){ return this.endChild[L].latex(); };
  _.text = function(){ return this.endChild[L].text(); };
});<|MERGE_RESOLUTION|>--- conflicted
+++ resolved
@@ -676,11 +676,7 @@
       this.cursor.insAtRightEnd(this.parent);
     }
 
-<<<<<<< HEAD
     var latex = this.endChild[L].latex(), cmd;
-=======
-    var latex = this.firstChild.latex();
->>>>>>> b82f8dd8
     if (!latex) latex = 'backslash';
     this.cursor.insertCmd(latex, this._replacedFragment);
   };
@@ -787,15 +783,9 @@
       }
       else if (e.which === 8) { //backspace
         if (currentBlock.isEmpty()) {
-<<<<<<< HEAD
           if (currentBlock[L]) {
             this.cursor.insAtRightEnd(currentBlock[L])
             currentBlock[L][R] = currentBlock[R];
-=======
-          if (currentBlock.prev) {
-            this.cursor.appendTo(currentBlock.prev);
-            currentBlock.prev.next = currentBlock.next;
->>>>>>> b82f8dd8
           }
           else {
             this.cursor.insLeftOf(this);
