--- conflicted
+++ resolved
@@ -24,42 +24,6 @@
   var textareaSpan = root.textarea = $('<span class="textarea"><textarea></textarea></span>'),
     textarea = textareaSpan.children();
 
-<<<<<<< HEAD
-  var textareaManager = manageTextarea(textarea, {
-    container: jQ,
-    key: function(key, evt) {
-      if (editable) cursor.parent.bubble('onKey', key, evt);
-    },
-    text: function(text) {
-      if (editable) cursor.parent.bubble('onText', text);
-    },
-    cut: function(e) {
-      if (cursor.selection) {
-        setTimeout(function() {
-          cursor.prepareEdit();
-          cursor.parent.bubble('redraw');
-        });
-      }
-
-      e.stopPropagation();
-    },
-    paste: function(text) {
-      // FIXME HACK the parser in RootTextBlock needs to be moved to
-      // Cursor::writeLatex or something so this'll work with
-      // MathQuill textboxes
-      if (text.slice(0,1) === '$' && text.slice(-1) === '$') {
-        text = text.slice(1, -1);
-      }
-      else {
-        text = '\\text{' + text + '}';
-      }
-
-      cursor.writeLatex(text).show();
-    }
-  });
-
-=======
->>>>>>> dad10bd6
   /******
    * TODO [Han]: Document this
    */
@@ -170,7 +134,7 @@
     cut: function(e) {
       if (cursor.selection) {
         setTimeout(function() {
-          cursor.deleteSelection();
+          cursor.prepareEdit();
           cursor.parent.bubble('redraw');
         });
       }
