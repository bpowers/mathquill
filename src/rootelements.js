--- conflicted
+++ resolved
@@ -379,30 +379,15 @@
       else
         this.cursor.deleteForward();
       break;
-<<<<<<< HEAD
-    case 65: //the 'A' key, as in Ctrl+A Select All
-    case 'A':
-    case 'U+0041':
-      if (e.ctrlKey && !e.shiftKey && !e.altKey) {
-        if (this !== this.cursor.root) //so not stopPropagation'd at RootMathCmd
-          return;
-
-        this.cursor.clearSelection().appendTo(this);
-        while (this.cursor.prev)
-          this.cursor.selectLeft();
-        break;
-      }
-=======
 
     case 'Ctrl-a':
-      //so not stopPropagation'd at RootMathCommand
+      //so not stopPropagation'd at RootMathCmd
       if (this !== this.cursor.root) return;
 
       this.cursor.clearSelection().appendTo(this);
       while (this.cursor.prev) this.cursor.selectLeft();
       break;
 
->>>>>>> 25f3fd53
     default:
       return false;
     }
@@ -417,11 +402,7 @@
 
 var RootMathCmd = P(MathCmd, function(_, _super) {
   _.init = function(cursor) {
-<<<<<<< HEAD
-    MathCmd.prototype.init.call(this, '$');
-=======
     _super.init.call(this, '$');
->>>>>>> 25f3fd53
     this.cursor = cursor;
   };
   _.htmlTemplate = '<span class="mathquill-rendered-math" #mqCmdId #mqBlockId:0>#mqBlock:0</span>';
