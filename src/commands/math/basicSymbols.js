/*********************************
 * Symbols for Basic Mathematics
 ********************************/

var Variable = P(Symbol, function(_, super_) {
  _.init = function(ch, html) {
    super_.init.call(this, ch, '<var>'+(html || ch)+'</var>');
  };
  _.text = function() {
    var text = this.ctrlSeq;
    if (this[L] && !(this[L] instanceof Variable)
        && !(this[L] instanceof BinaryOperator))
      text = '*' + text;
    if (this[R] && !(this[R] instanceof BinaryOperator)
        && !(this[R].ctrlSeq === '^'))
      text += '*';
    return text;
  };
});

Options.p.autoCommands = { _maxLength: 0 };
optionProcessors.autoCommands = function(cmds) {
  if (!/^[a-z]+(?: [a-z]+)*$/i.test(cmds)) {
    throw '"'+cmds+'" not a space-delimited list of only letters';
  }
  var list = cmds.split(' '), dict = {}, maxLength = 0;
  for (var i = 0; i < list.length; i += 1) {
    var cmd = list[i];
    if (cmd.length < 2) {
      throw 'autocommand "'+cmd+'" not minimum length of 2';
    }
    if (LatexCmds[cmd] === OperatorName) {
      throw '"' + cmd + '" is a built-in operator name';
    }
    dict[cmd] = 1;
    maxLength = max(maxLength, cmd.length);
  }
  dict._maxLength = maxLength;
  return dict;
};

var Letter = P(Variable, function(_, super_) {
  _.init = function(ch) { return super_.init.call(this, this.letter = ch); };
  _.createLeftOf = function(cursor) {
    var autoCmds = cursor.options.autoCommands, maxLength = autoCmds._maxLength;
    if (maxLength > 0) {
      // want longest possible autocommand, so join together longest
      // sequence of letters
      var str = this.letter, l = cursor[L], i = 1;
      while (l instanceof Letter && i < maxLength) {
        str = l.letter + str, l = l[L], i += 1;
      }
      // check for an autocommand, going thru substrings longest to shortest
      while (str.length) {
        if (autoCmds.hasOwnProperty(str)) {
          for (var i = 2, l = cursor[L]; i < str.length; i += 1, l = l[L]);
          Fragment(l, cursor[L]).remove();
          cursor[L] = l[L];
          return LatexCmds[str](str).createLeftOf(cursor);
        }
        str = str.slice(1);
      }
    }
    super_.createLeftOf.apply(this, arguments);
  };
  _.italicize = function(bool) {
    this.jQ.toggleClass('mq-operator-name', !bool);
    return this;
  };
  _.finalizeTree = _.siblingDeleted = _.siblingCreated = function(opts, dir) {
    // don't auto-un-italicize if the sibling to my right changed (dir === R or
    // undefined) and it's now a Letter, it will un-italicize everyone
    if (dir !== L && this[R] instanceof Letter) return;
    this.autoUnItalicize(opts);
  };
  _.autoUnItalicize = function(opts) {
    var autoOps = opts.autoOperatorNames;
    if (autoOps._maxLength === 0) return;
    // want longest possible operator names, so join together entire contiguous
    // sequence of letters
    var str = this.letter;
    for (var l = this[L]; l instanceof Letter; l = l[L]) str = l.letter + str;
    for (var r = this[R]; r instanceof Letter; r = r[R]) str += r.letter;

    // removeClass and delete flags from all letters before figuring out
    // which, if any, are part of an operator name
    Fragment(l[R] || this.parent.ends[L], r[L] || this.parent.ends[R]).each(function(el) {
      el.italicize(true).jQ.removeClass('mq-first mq-last');
      el.ctrlSeq = el.letter;
    });

    // check for operator names: at each position from left to right, check
    // substrings from longest to shortest
    outer: for (var i = 0, first = l[R] || this.parent.ends[L]; i < str.length; i += 1, first = first[R]) {
      for (var len = min(autoOps._maxLength, str.length - i); len > 0; len -= 1) {
        var word = str.slice(i, i + len);
        if (autoOps.hasOwnProperty(word)) {
          for (var j = 0, letter = first; j < len; j += 1, letter = letter[R]) {
            letter.italicize(false);
            var last = letter;
          }

          var isBuiltIn = BuiltInOpNames.hasOwnProperty(word);
          first.ctrlSeq = (isBuiltIn ? '\\' : '\\operatorname{') + first.ctrlSeq;
          last.ctrlSeq += (isBuiltIn ? ' ' : '}');
          if (TwoWordOpNames.hasOwnProperty(word)) last[L][L][L].jQ.addClass('mq-last');
          if (nonOperatorSymbol(first[L])) first.jQ.addClass('mq-first');
          if (nonOperatorSymbol(last[R])) last.jQ.addClass('mq-last');

          i += len - 1;
          first = last;
          continue outer;
        }
      }
    }
  };
  function nonOperatorSymbol(node) {
    return node instanceof Symbol && !(node instanceof BinaryOperator);
  }
});
var BuiltInOpNames = {}; // http://latex.wikia.com/wiki/List_of_LaTeX_symbols#Named_operators:_sin.2C_cos.2C_etc.
  // except for over/under line/arrow \lim variants like \varlimsup
var TwoWordOpNames = { limsup: 1, liminf: 1, projlim: 1, injlim: 1 };
(function() {
  var autoOps = Options.p.autoOperatorNames = { _maxLength: 9 };
  var mostOps = ('arg deg det dim exp gcd hom inf ker lg lim ln log max min sup'
                 + ' limsup liminf injlim projlim Pr').split(' ');
  for (var i = 0; i < mostOps.length; i += 1) {
    BuiltInOpNames[mostOps[i]] = autoOps[mostOps[i]] = 1;
  }

  var builtInTrigs = // why coth but not sech and csch, LaTeX?
    'sin cos tan arcsin arccos arctan sinh cosh tanh sec csc cot coth'.split(' ');
  for (var i = 0; i < builtInTrigs.length; i += 1) {
    BuiltInOpNames[builtInTrigs[i]] = 1;
  }

  var autoTrigs = 'sin cos tan sec cosec csc cotan cot ctg'.split(' ');
  for (var i = 0; i < autoTrigs.length; i += 1) {
    autoOps[autoTrigs[i]] =
    autoOps['arc'+autoTrigs[i]] =
    autoOps[autoTrigs[i]+'h'] =
    autoOps['ar'+autoTrigs[i]+'h'] =
    autoOps['arc'+autoTrigs[i]+'h'] = 1;
  }
}());
optionProcessors.autoOperatorNames = function(cmds) {
  if (!/^[a-z]+(?: [a-z]+)*$/i.test(cmds)) {
    throw '"'+cmds+'" not a space-delimited list of only letters';
  }
  var list = cmds.split(' '), dict = {}, maxLength = 0;
  for (var i = 0; i < list.length; i += 1) {
    var cmd = list[i];
    if (cmd.length < 2) {
      throw '"'+cmd+'" not minimum length of 2';
    }
    dict[cmd] = 1;
    maxLength = max(maxLength, cmd.length);
  }
  dict._maxLength = maxLength;
  return dict;
};
var OperatorName = P(Symbol, function(_, super_) {
  _.init = function(fn) { this.ctrlSeq = fn; };
  _.createLeftOf = function(cursor) {
    var fn = this.ctrlSeq;
    for (var i = 0; i < fn.length; i += 1) {
      Letter(fn.charAt(i)).createLeftOf(cursor);
    }
  };
  _.parser = function() {
    var fn = this.ctrlSeq;
    var block = MathBlock();
    for (var i = 0; i < fn.length; i += 1) {
      Letter(fn.charAt(i)).adopt(block, block.ends[R], 0);
    }
    return Parser.succeed(block.children());
  };
});
for (var fn in BuiltInOpNames) if (BuiltInOpNames.hasOwnProperty(fn)) {
  LatexCmds[fn] = OperatorName;
}
LatexCmds.operatorname = P(MathCommand, function(_) {
  _.createLeftOf = noop;
  _.numBlocks = function() { return 1; };
  _.parser = function() {
    return latexMathParser.block.map(function(b) { return b.children(); });
  };
});

LatexCmds.f = P(Letter, function(_, super_) {
  _.init = function() {
    Symbol.p.init.call(this, this.letter = 'f', '<var class="mq-florin">&fnof;</var>');
  };
  _.italicize = function(bool) {
    this.jQ.html(bool ? '&fnof;' : 'f').toggleClass('mq-florin', bool);
    return super_.italicize.apply(this, arguments);
  };
});

// VanillaSymbol's
LatexCmds[' '] = LatexCmds.space = bind(VanillaSymbol, '\\ ', ' ');

LatexCmds["'"] = LatexCmds.prime = bind(VanillaSymbol, "'", '&prime;');

LatexCmds.backslash = bind(VanillaSymbol,'\\backslash ','\\');
if (!CharCmds['\\']) CharCmds['\\'] = LatexCmds.backslash;

LatexCmds.$ = bind(VanillaSymbol, '\\$', '$');

// does not use Symbola font
var NonSymbolaSymbol = P(Symbol, function(_, super_) {
  _.init = function(ch, html) {
    super_.init.call(this, ch, '<span class="mq-nonSymbola">'+(html || ch)+'</span>');
  };
});

LatexCmds['@'] = NonSymbolaSymbol;
LatexCmds['&'] = bind(NonSymbolaSymbol, '\\&', '&amp;');
LatexCmds['%'] = bind(NonSymbolaSymbol, '\\%', '%');

//the following are all Greek to me, but this helped a lot: http://www.ams.org/STIX/ion/stixsig03.html

//lowercase Greek letter variables
LatexCmds.alpha =
LatexCmds.beta =
LatexCmds.gamma =
LatexCmds.delta =
LatexCmds.zeta =
LatexCmds.eta =
LatexCmds.theta =
LatexCmds.iota =
LatexCmds.kappa =
LatexCmds.mu =
LatexCmds.nu =
LatexCmds.xi =
LatexCmds.rho =
LatexCmds.sigma =
LatexCmds.tau =
LatexCmds.chi =
LatexCmds.psi =
LatexCmds.omega = P(Variable, function(_, super_) {
  _.init = function(latex) {
    super_.init.call(this,'\\'+latex+' ','&'+latex+';');
  };
});

//why can't anybody FUCKING agree on these
LatexCmds.phi = //W3C or Unicode?
  bind(Variable,'\\phi ','&#981;');

LatexCmds.phiv = //Elsevier and 9573-13
LatexCmds.varphi = //AMS and LaTeX
  bind(Variable,'\\varphi ','&phi;');

LatexCmds.epsilon = //W3C or Unicode?
  bind(Variable,'\\epsilon ','&#1013;');

LatexCmds.epsiv = //Elsevier and 9573-13
LatexCmds.varepsilon = //AMS and LaTeX
  bind(Variable,'\\varepsilon ','&epsilon;');

LatexCmds.piv = //W3C/Unicode and Elsevier and 9573-13
LatexCmds.varpi = //AMS and LaTeX
  bind(Variable,'\\varpi ','&piv;');

LatexCmds.sigmaf = //W3C/Unicode
LatexCmds.sigmav = //Elsevier
LatexCmds.varsigma = //LaTeX
  bind(Variable,'\\varsigma ','&sigmaf;');

LatexCmds.thetav = //Elsevier and 9573-13
LatexCmds.vartheta = //AMS and LaTeX
LatexCmds.thetasym = //W3C/Unicode
  bind(Variable,'\\vartheta ','&thetasym;');

LatexCmds.upsilon = //AMS and LaTeX and W3C/Unicode
LatexCmds.upsi = //Elsevier and 9573-13
  bind(Variable,'\\upsilon ','&upsilon;');

//these aren't even mentioned in the HTML character entity references
LatexCmds.gammad = //Elsevier
LatexCmds.Gammad = //9573-13 -- WTF, right? I dunno if this was a typo in the reference (see above)
LatexCmds.digamma = //LaTeX
  bind(Variable,'\\digamma ','&#989;');

LatexCmds.kappav = //Elsevier
LatexCmds.varkappa = //AMS and LaTeX
  bind(Variable,'\\varkappa ','&#1008;');

LatexCmds.rhov = //Elsevier and 9573-13
LatexCmds.varrho = //AMS and LaTeX
  bind(Variable,'\\varrho ','&#1009;');

//Greek constants, look best in non-italicized Times New Roman
LatexCmds.pi = LatexCmds['π'] = bind(NonSymbolaSymbol,'\\pi ','&pi;');
LatexCmds.lambda = bind(NonSymbolaSymbol,'\\lambda ','&lambda;');

//uppercase greek letters

LatexCmds.Upsilon = //LaTeX
LatexCmds.Upsi = //Elsevier and 9573-13
LatexCmds.upsih = //W3C/Unicode "upsilon with hook"
LatexCmds.Upsih = //'cos it makes sense to me
  bind(Symbol,'\\Upsilon ','<var style="font-family: serif">&upsih;</var>'); //Symbola's 'upsilon with a hook' is a capital Y without hooks :(

//other symbols with the same LaTeX command and HTML character entity reference
LatexCmds.Gamma =
LatexCmds.Delta =
LatexCmds.Theta =
LatexCmds.Lambda =
LatexCmds.Xi =
LatexCmds.Pi =
LatexCmds.Sigma =
LatexCmds.Phi =
LatexCmds.Psi =
LatexCmds.Omega =
LatexCmds.forall = P(VanillaSymbol, function(_, super_) {
  _.init = function(latex) {
    super_.init.call(this,'\\'+latex+' ','&'+latex+';');
  };
});

// symbols that aren't a single MathCommand, but are instead a whole
// Fragment. Creates the Fragment from a LaTeX string
var LatexFragment = P(MathCommand, function(_) {
  _.init = function(latex) { this.latex = latex; };
  _.createLeftOf = function(cursor) {
    var block = latexMathParser.parse(this.latex);
    block.children().adopt(cursor.parent, cursor[L], cursor[R]);
    cursor[L] = block.ends[R];
    block.jQize().insertBefore(cursor.jQ);
<<<<<<< HEAD
    block.finalizeInsert(cursor.options, cursor);
    if (block.ends[R][R].siblingCreated) block.ends[R][R].siblingCreated(cursor.options, L);
    if (block.ends[L][L].siblingCreated) block.ends[L][L].siblingCreated(cursor.options, R);
    cursor.parent.bubble('edited');
=======
    block.finalizeInsert(cursor);
    if (block.ends[R][R].siblingCreated) block.ends[R][R].siblingCreated(L);
    if (block.ends[L][L].siblingCreated) block.ends[L][L].siblingCreated(R);
    cursor.parent.bubble('reflow');
>>>>>>> 47457823
  };
  _.parser = function() {
    var frag = latexMathParser.parse(this.latex).children();
    return Parser.succeed(frag);
  };
});

// for what seems to me like [stupid reasons][1], Unicode provides
// subscripted and superscripted versions of all ten Arabic numerals,
// as well as [so-called "vulgar fractions"][2].
// Nobody really cares about most of them, but some of them actually
// predate Unicode, dating back to [ISO-8859-1][3], apparently also
// known as "Latin-1", which among other things [Windows-1252][4]
// largely coincides with, so Microsoft Word sometimes inserts them
// and they get copy-pasted into MathQuill.
//
// (Irrelevant but funny story: Windows-1252 is actually a strict
// superset of the "closely related but distinct"[3] "ISO 8859-1" --
// see the lack of a dash after "ISO"? Completely different character
// set, like elephants vs elephant seals, or "Zombies" vs "Zombie
// Redneck Torture Family". What kind of idiot would get them confused.
// People in fact got them confused so much, it was so common to
// mislabel Windows-1252 text as ISO-8859-1, that most modern web
// browsers and email clients treat the MIME charset of ISO-8859-1
// as actually Windows-1252, behavior now standard in the HTML5 spec.)
//
// [1]: http://en.wikipedia.org/wiki/Unicode_subscripts_andsuper_scripts
// [2]: http://en.wikipedia.org/wiki/Number_Forms
// [3]: http://en.wikipedia.org/wiki/ISO/IEC_8859-1
// [4]: http://en.wikipedia.org/wiki/Windows-1252
LatexCmds['¹'] = bind(LatexFragment, '^1');
LatexCmds['²'] = bind(LatexFragment, '^2');
LatexCmds['³'] = bind(LatexFragment, '^3');
LatexCmds['¼'] = bind(LatexFragment, '\\frac14');
LatexCmds['½'] = bind(LatexFragment, '\\frac12');
LatexCmds['¾'] = bind(LatexFragment, '\\frac34');

var PlusMinus = P(BinaryOperator, function(_) {
  _.init = VanillaSymbol.prototype.init;

  _.contactWeld = _.siblingCreated = _.siblingDeleted = function(opts, dir) {
    if (dir === R) return; // ignore if sibling only changed on the right
    this.jQ[0].className =
      (!this[L] || this[L] instanceof BinaryOperator ? '' : 'mq-binary-operator');
    return this;
  };
});

LatexCmds['+'] = bind(PlusMinus, '+', '+');
//yes, these are different dashes, I think one is an en dash and the other is a hyphen
LatexCmds['–'] = LatexCmds['-'] = bind(PlusMinus, '-', '&minus;');
LatexCmds['±'] = LatexCmds.pm = LatexCmds.plusmn = LatexCmds.plusminus =
  bind(PlusMinus,'\\pm ','&plusmn;');
LatexCmds.mp = LatexCmds.mnplus = LatexCmds.minusplus =
  bind(PlusMinus,'\\mp ','&#8723;');

CharCmds['*'] = LatexCmds.sdot = LatexCmds.cdot =
  bind(BinaryOperator, '\\cdot ', '&middot;');
//semantically should be &sdot;, but &middot; looks better

var Inequality = P(BinaryOperator, function(_, super_) {
  _.init = function(data, strict) {
    this.data = data;
    this.strict = strict;
    var strictness = (strict ? 'Strict' : '');
    super_.init.call(this, data['ctrlSeq'+strictness], data['html'+strictness],
                     data['text'+strictness]);
  };
  _.swap = function(strict) {
    this.strict = strict;
    var strictness = (strict ? 'Strict' : '');
    this.ctrlSeq = this.data['ctrlSeq'+strictness];
    this.jQ.html(this.data['html'+strictness]);
    this.textTemplate = [ this.data['text'+strictness] ];
  };
  _.deleteTowards = function(dir, cursor) {
    if (dir === L && !this.strict) {
      this.swap(true);
      return;
    }
    super_.deleteTowards.apply(this, arguments);
  };
});

var less = { ctrlSeq: '\\le ', html: '&le;', text: '≤',
             ctrlSeqStrict: '<', htmlStrict: '&lt;', textStrict: '<' };
var greater = { ctrlSeq: '\\ge ', html: '&ge;', text: '≥',
                ctrlSeqStrict: '>', htmlStrict: '&gt;', textStrict: '>' };

LatexCmds['<'] = LatexCmds.lt = bind(Inequality, less, true);
LatexCmds['>'] = LatexCmds.gt = bind(Inequality, greater, true);
LatexCmds['≤'] = LatexCmds.le = LatexCmds.leq = bind(Inequality, less, false);
LatexCmds['≥'] = LatexCmds.ge = LatexCmds.geq = bind(Inequality, greater, false);

var Equality = P(BinaryOperator, function(_, super_) {
  _.init = function() {
    super_.init.call(this, '=', '=');
  };
  _.createLeftOf = function(cursor) {
    if (cursor[L] instanceof Inequality && cursor[L].strict) {
      cursor[L].swap(false);
      return;
    }
    super_.createLeftOf.apply(this, arguments);
  };
});
LatexCmds['='] = Equality;

LatexCmds.times = bind(BinaryOperator, '\\times ', '&times;', '[x]');

LatexCmds['÷'] = LatexCmds.div = LatexCmds.divide = LatexCmds.divides =
  bind(BinaryOperator,'\\div ','&divide;', '[/]');<|MERGE_RESOLUTION|>--- conflicted
+++ resolved
@@ -330,17 +330,10 @@
     block.children().adopt(cursor.parent, cursor[L], cursor[R]);
     cursor[L] = block.ends[R];
     block.jQize().insertBefore(cursor.jQ);
-<<<<<<< HEAD
     block.finalizeInsert(cursor.options, cursor);
     if (block.ends[R][R].siblingCreated) block.ends[R][R].siblingCreated(cursor.options, L);
     if (block.ends[L][L].siblingCreated) block.ends[L][L].siblingCreated(cursor.options, R);
-    cursor.parent.bubble('edited');
-=======
-    block.finalizeInsert(cursor);
-    if (block.ends[R][R].siblingCreated) block.ends[R][R].siblingCreated(L);
-    if (block.ends[L][L].siblingCreated) block.ends[L][L].siblingCreated(R);
     cursor.parent.bubble('reflow');
->>>>>>> 47457823
   };
   _.parser = function() {
     var frag = latexMathParser.parse(this.latex).children();
