/*********************************************************
 * The publicly exposed MathQuill API.
 ********************************************************/

<<<<<<< HEAD
/**
 * Publicly exported objects that expose the API to manipulate
 * MathQuill editable and static math and text fields.
 */
var MathQuillEl = P(function(_) {
  _.init = function(rootBlock) { this.rootBlock = rootBlock; };
  _.revert = function() { return this.rootBlock.revert(); };
  _.jQ = function() { return this.rootBlock.jQ; };

  _.redraw = function() {
    (function postOrderRedraw(el) {
      el.eachChild(postOrderRedraw);
      if (el.redraw) el.redraw();
    }(this.rootBlock));
    return this;
  };

  _.text = function() { return this.rootBlock.text(); };
  _.html = function() { return this.rootBlock.join('html'); };

  _.latex = function(latex) {
    if (arguments.length === 0) return this.rootBlock.latex();

    this.rootBlock.renderLatex(latex);
    return this;
  };
  _.write = function(latex) {
    this.rootBlock.cursor.writeLatex(latex).parent.blur();
    return this;
  };
  _.cmd = function(latex) {
    var cursor = this.rootBlock.cursor.show();
    if (/^\\[a-z]+$/i.test(latex)) {
      if (cursor.selection) {
        //gotta do cursor before cursor.selection is mutated by 'new cmd(cursor.selection)'
        cursor.prev = cursor.selection.prev;
        cursor.next = cursor.selection.next;
      }
      cursor.insertCmd(latex.slice(1), cursor.selection);
      delete cursor.selection;
=======
//The publicy exposed method of jQuery.prototype, available (and meant to be
//called) on jQuery-wrapped HTML DOM elements.
$.fn.mathquill = function(cmd, latex) {
  switch (cmd) {
  case 'redraw':
    return this.each(function() {
      var blockId = $(this).attr(mqBlockId),
        rootBlock = blockId && Node.byId[blockId];
      if (rootBlock) {
        (function postOrderRedraw(el) {
          el.eachChild(postOrderRedraw);
          if (el.redraw) el.redraw();
        }(rootBlock));
      }
    });
  case 'revert':
    return this.each(function() {
      var blockId = $(this).attr(mqBlockId),
        block = blockId && Node.byId[blockId];
      if (block && block.revert)
        block.revert();
    });
  case 'latex':
    if (arguments.length > 1) {
      return this.each(function() {
        var blockId = $(this).attr(mqBlockId),
          block = blockId && Node.byId[blockId];
        if (block)
          block.renderLatex(latex);
      });
>>>>>>> 1dc057d0
    }
    else
      cursor.insertCh(latex);
    cursor.hide().parent.blur();
    return this;
  };
});

<<<<<<< HEAD
/**
 * Global function to test if an HTML element has been MathQuill-ified, and
 * get the MathQuill object for it if it has.
 *
 * Globally exported function that will take anything you can pass to jQuery
 * (selector, DOM element, etc) that resolves to a root HTML element of a
 * MathQuill editable or static math or text field, and returns the
 * MathQuillEl instance corresponding to it, or null if it is not a MathQuill
 * thing editable or static math or text field.
 *
 * Guarantees identity of returned object if called multiple separate times on
 * the same MathQuill thing, i.e.,
 *   var mathfield = MathQuill.MathField('#mathfield');
 *   assert(MathQuill('#mathfield') === mathfield);
 *   assert(MathQuill('#mathfield') === MathQuill('#mathfield'));
 *
 * If jQuery doesn't resolve the argument to a single HTML element, an
 * exception will be thrown.
 */
function MathQuill(el, dotName) {
  el = $(el);
  if (el.length !== 1) throw 'MathQuill'+(dotName || '')+'() must be passed a\
single element, got to '+el.length+' elements instead';

  var blockId = $(el).attr(mqBlockId);
  if (!blockId) return null;

  var rootBlock = MathElement[blockId];
  return !!rootBlock && rootBlock.jQ[0] === el[0] && rootBlock.publicMathQuillObj;
}
MathQuill.prototype = MathQuillEl.prototype; // for instanceof

// TODO: make this + createRoot() suck less
function setMathQuillDot(name, RootBlock, textbox, editable) {
  var SubClass = P(MathQuillEl, { type: name });
  MathQuill[name] = function(el) {
    var mq = MathQuill(el, '.'+name);
    if (mq instanceof SubClass) return mq;
    if (mq) throw 'MathQuill.'+name+'() was passed a MathQuill.'+mq.type;

    var rootBlock = RootBlock();
    createRoot($(el), rootBlock, textbox, editable);
    return rootBlock.publicMathQuillObj = SubClass(rootBlock);
  };
  MathQuill[name].prototype = SubClass.prototype; // for instanceof
}
setMathQuillDot('MathField', RootMathBlock, false, true);
setMathQuillDot('TextField', RootTextBlock, true, true);
setMathQuillDot('StaticMath', RootMathBlock, false, false);

// export as global variable and add .noConflict() method like jQuery
var window_MathQuill = window.MathQuill;
window.MathQuill = MathQuill;
MathQuill.noConflict = function() {
  window.MathQuill = window_MathQuill;
  return MathQuill;
=======
    var blockId = $(this).attr(mqBlockId),
      block = blockId && Node.byId[blockId];
    return block && block.latex();
  case 'text':
    var blockId = $(this).attr(mqBlockId),
      block = blockId && Node.byId[blockId];
    return block && block.text();
  case 'html':
    return this.html().replace(/ ?hasCursor|hasCursor /, '')
      .replace(/ class=(""|(?= |>))/g, '')
      .replace(/<span class="?cursor( blink)?"?><\/span>/i, '')
      .replace(/<span class="?textarea"?><textarea><\/textarea><\/span>/i, '');
  case 'write':
    if (arguments.length > 1)
      return this.each(function() {
        var blockId = $(this).attr(mqBlockId),
          block = blockId && Node.byId[blockId],
          cursor = block && block.cursor;

        if (cursor)
          cursor.writeLatex(latex).parent.blur();
      });
  case 'cmd':
    if (arguments.length > 1)
      return this.each(function() {
        var blockId = $(this).attr(mqBlockId),
          block = blockId && Node.byId[blockId],
          cursor = block && block.cursor;

        if (cursor) {
          var seln = cursor.prepareWrite();
          if (/^\\[a-z]+$/i.test(latex)) cursor.insertCmd(latex.slice(1), seln);
          else cursor.insertCh(latex, seln);
          cursor.hide().parent.blur();
        }
      });
  default:
    var textbox = cmd === 'textbox',
      editable = textbox || cmd === 'editable',
      RootBlock = textbox ? RootTextBlock : RootMathBlock;
    return this.each(function() {
      createRoot($(this), RootBlock(), textbox, editable);
    });
  }
>>>>>>> 1dc057d0
};

//on document ready, mathquill-ify all `<tag class="mathquill-*">latex</tag>`
//elements according to their CSS class.
$(function() {
  $('.mathquill-static-math').each(function() { MathQuill.StaticMath(this); });
  $('.mathquill-math-field').each(function() { MathQuill.MathField(this); });
  $('.mathquill-text-field').each(function() { MathQuill.TextField(this); });

  // Deprecated:
  $('.mathquill-embedded-latex').each(function() { MathQuill.StaticMath(this); });
  $('.mathquill-editable').each(function() { MathQuill.MathField(this); });
  $('.mathquill-textbox').each(function() { MathQuill.TextField(this); });
});
<|MERGE_RESOLUTION|>--- conflicted
+++ resolved
@@ -2,7 +2,6 @@
  * The publicly exposed MathQuill API.
  ********************************************************/
 
-<<<<<<< HEAD
 /**
  * Publicly exported objects that expose the API to manipulate
  * MathQuill editable and static math and text fields.
@@ -43,38 +42,6 @@
       }
       cursor.insertCmd(latex.slice(1), cursor.selection);
       delete cursor.selection;
-=======
-//The publicy exposed method of jQuery.prototype, available (and meant to be
-//called) on jQuery-wrapped HTML DOM elements.
-$.fn.mathquill = function(cmd, latex) {
-  switch (cmd) {
-  case 'redraw':
-    return this.each(function() {
-      var blockId = $(this).attr(mqBlockId),
-        rootBlock = blockId && Node.byId[blockId];
-      if (rootBlock) {
-        (function postOrderRedraw(el) {
-          el.eachChild(postOrderRedraw);
-          if (el.redraw) el.redraw();
-        }(rootBlock));
-      }
-    });
-  case 'revert':
-    return this.each(function() {
-      var blockId = $(this).attr(mqBlockId),
-        block = blockId && Node.byId[blockId];
-      if (block && block.revert)
-        block.revert();
-    });
-  case 'latex':
-    if (arguments.length > 1) {
-      return this.each(function() {
-        var blockId = $(this).attr(mqBlockId),
-          block = blockId && Node.byId[blockId];
-        if (block)
-          block.renderLatex(latex);
-      });
->>>>>>> 1dc057d0
     }
     else
       cursor.insertCh(latex);
@@ -83,7 +50,6 @@
   };
 });
 
-<<<<<<< HEAD
 /**
  * Global function to test if an HTML element has been MathQuill-ified, and
  * get the MathQuill object for it if it has.
@@ -111,7 +77,7 @@
   var blockId = $(el).attr(mqBlockId);
   if (!blockId) return null;
 
-  var rootBlock = MathElement[blockId];
+  var rootBlock = Node.byId[blockId];
   return !!rootBlock && rootBlock.jQ[0] === el[0] && rootBlock.publicMathQuillObj;
 }
 MathQuill.prototype = MathQuillEl.prototype; // for instanceof
@@ -140,52 +106,6 @@
 MathQuill.noConflict = function() {
   window.MathQuill = window_MathQuill;
   return MathQuill;
-=======
-    var blockId = $(this).attr(mqBlockId),
-      block = blockId && Node.byId[blockId];
-    return block && block.latex();
-  case 'text':
-    var blockId = $(this).attr(mqBlockId),
-      block = blockId && Node.byId[blockId];
-    return block && block.text();
-  case 'html':
-    return this.html().replace(/ ?hasCursor|hasCursor /, '')
-      .replace(/ class=(""|(?= |>))/g, '')
-      .replace(/<span class="?cursor( blink)?"?><\/span>/i, '')
-      .replace(/<span class="?textarea"?><textarea><\/textarea><\/span>/i, '');
-  case 'write':
-    if (arguments.length > 1)
-      return this.each(function() {
-        var blockId = $(this).attr(mqBlockId),
-          block = blockId && Node.byId[blockId],
-          cursor = block && block.cursor;
-
-        if (cursor)
-          cursor.writeLatex(latex).parent.blur();
-      });
-  case 'cmd':
-    if (arguments.length > 1)
-      return this.each(function() {
-        var blockId = $(this).attr(mqBlockId),
-          block = blockId && Node.byId[blockId],
-          cursor = block && block.cursor;
-
-        if (cursor) {
-          var seln = cursor.prepareWrite();
-          if (/^\\[a-z]+$/i.test(latex)) cursor.insertCmd(latex.slice(1), seln);
-          else cursor.insertCh(latex, seln);
-          cursor.hide().parent.blur();
-        }
-      });
-  default:
-    var textbox = cmd === 'textbox',
-      editable = textbox || cmd === 'editable',
-      RootBlock = textbox ? RootTextBlock : RootMathBlock;
-    return this.each(function() {
-      createRoot($(this), RootBlock(), textbox, editable);
-    });
-  }
->>>>>>> 1dc057d0
 };
 
 //on document ready, mathquill-ify all `<tag class="mathquill-*">latex</tag>`
