--- conflicted
+++ resolved
@@ -66,18 +66,11 @@
         if (cursor) {
           cursor.show();
           if (/^\\[a-z]+$/i.test(latex)) {
-<<<<<<< HEAD
-            if (cursor.selection) {
-              //gotta do cursor before cursor.selection is mutated by 'new cmd(cursor.selection)'
-              cursor[L] = cursor.selection[L];
-              cursor[R] = cursor.selection[R];
-=======
             var selection = cursor.selection;
             if (selection) {
-              cursor.prev = selection.first.prev;
-              cursor.next = selection.last.next;
+              cursor[L] = selection.ends[L][L];
+              cursor[R] = selection.ends[R][R];
               delete cursor.selection;
->>>>>>> f2a0237a
             }
             cursor.insertCmd(latex.slice(1), selection);
           }
