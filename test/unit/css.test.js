--- conflicted
+++ resolved
@@ -56,31 +56,6 @@
     $(mq.el()).remove();
   });
 
-<<<<<<< HEAD
-  test('operator name spacing e.g. sin x', function() {
-    var mq = MathQuill.MathField($('<span></span>').appendTo(mock)[0]);
-
-    mq.typedText('sin');
-    var n = jQuery('#mock var.mq-operator-name:last');
-    assert.equal(n.text(), 'n');
-    assert.ok(!n.is('.mq-last'));
-
-    mq.typedText('x');
-    assert.ok(n.is('.mq-last'));
-
-    mq.keystroke('Left').typedText('(');
-    assert.ok(!n.is('.mq-last'));
-
-    mq.keystroke('Backspace').typedText('^');
-    assert.ok(!n.is('.mq-last'));
-    var supsub = jQuery('#mock .mq-supsub');
-    assert.ok(supsub.is('.mq-after-operator-name'));
-
-    mq.typedText('2').keystroke('Tab').typedText('(');
-    assert.ok(!supsub.is('.mq-after-operator-name'));
-
-    $(mq.el()).empty();
-=======
   test('unary PlusMinus before separator', function () {
     var mq = MQ.MathField($('<span></span>').appendTo('#mock')[0]);
     mq.latex('(-1,-1-1)-1,(+1;+1+1)+1,(\\pm1,\\pm1\\pm1)\\pm1');
@@ -105,6 +80,30 @@
     assertBinaryOperator(33, '(-1,-1-1)-1,(+1;+1+1)+1,(\pm1,\pm1\pm1)\pm');
 
     $(mq.el()).remove();
->>>>>>> 52d1b264
+  });
+
+  test('operator name spacing e.g. sin x', function() {
+    var mq = MathQuill.MathField($('<span></span>').appendTo(mock)[0]);
+
+    mq.typedText('sin');
+    var n = jQuery('#mock var.mq-operator-name:last');
+    assert.equal(n.text(), 'n');
+    assert.ok(!n.is('.mq-last'));
+
+    mq.typedText('x');
+    assert.ok(n.is('.mq-last'));
+
+    mq.keystroke('Left').typedText('(');
+    assert.ok(!n.is('.mq-last'));
+
+    mq.keystroke('Backspace').typedText('^');
+    assert.ok(!n.is('.mq-last'));
+    var supsub = jQuery('#mock .mq-supsub');
+    assert.ok(supsub.is('.mq-after-operator-name'));
+
+    mq.typedText('2').keystroke('Tab').typedText('(');
+    assert.ok(!supsub.is('.mq-after-operator-name'));
+
+    $(mq.el()).empty();
   });
 });