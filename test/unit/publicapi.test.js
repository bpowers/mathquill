suite('Public API', function() {
  suite('simple', function() {
    var mq;
    setup(function() {
      mq = MathQuill.MathField($('<span></span>').appendTo('#mock')[0]);
    });
    teardown(function() {
      $(mq.el()).remove();
    });

    test('select, clearSelection', function() {
      mq.latex('n+\\frac{n}{2}');
      assert.ok(!mq.controller.cursor.selection);
      mq.select();
      assert.equal(mq.controller.cursor.selection.join('latex'), 'n+\\frac{n}{2}');
      mq.clearSelection();
      assert.ok(!mq.controller.cursor.selection);
    });

    test('latex while there\'s a selection', function() {
      mq.latex('a');
      assert.equal(mq.latex(), 'a');
      mq.select();
      assert.equal(mq.controller.cursor.selection.join('latex'), 'a');
      mq.latex('b');
      assert.equal(mq.latex(), 'b');
      mq.typedText('c');
      assert.equal(mq.latex(), 'bc');
    });

    test('.html() trivial case', function() {
      mq.latex('x+y');
      assert.equal(mq.html(), '<var>x</var><span class="binary-operator">+</span><var>y</var>');
    });

    test('.moveToDirEnd(dir)', function() {
      mq.latex('a x^2 + b x + c = 0');
      assert.equal(mq.controller.cursor[L].ctrlSeq, '0');
      assert.equal(mq.controller.cursor[R], 0);
      mq.moveToLeftEnd();
      assert.equal(mq.controller.cursor[L], 0);
      assert.equal(mq.controller.cursor[R].ctrlSeq, 'a');
      mq.moveToRightEnd();
      assert.equal(mq.controller.cursor[L].ctrlSeq, '0');
      assert.equal(mq.controller.cursor[R], 0);
    });
  });

  test('*OutOf handlers', function() {
    var upCounter = 0, moveCounter = 0, dir = null, deleteCounter = 0;

    var mq = MathQuill.MathField($('<span></span>').appendTo('#mock')[0], {
      handlers: {
        upOutOf: function() { upCounter += 1; },
        moveOutOf: function(d) { moveCounter += 1; dir = d; },
        deleteOutOf: function(d) { deleteCounter += 1; dir = d; }
      }
    });

    mq.latex('n+\\frac{n}{2}'); // starts at right edge
    assert.equal(moveCounter, 0);

    mq.keystroke('Right'); // stay at right edge
    assert.equal(moveCounter, 1);
    assert.equal(dir, R);

    mq.keystroke('Right'); // stay at right edge
    assert.equal(moveCounter, 2);
    assert.equal(dir, R);

    mq.keystroke('Left'); // right edge of denominator
    assert.equal(moveCounter, 2);
    assert.equal(upCounter, 0);

    mq.keystroke('Up'); // right edge of numerator
    assert.equal(moveCounter, 2);
    assert.equal(upCounter, 0);

    mq.keystroke('Up'); // stays at right edge of numerator
    assert.equal(upCounter, 1);

    mq.keystroke('Up'); // stays at right edge of numerator
    assert.equal(upCounter, 2);

    // go to left edge
    mq.keystroke('Left').keystroke('Left').keystroke('Left').keystroke('Left');
    assert.equal(moveCounter, 2);

    mq.keystroke('Left'); // stays at left edge
    assert.equal(moveCounter, 3);
    assert.equal(dir, L);
    assert.equal(deleteCounter, 0);

    mq.keystroke('Backspace'); // stays at left edge
    assert.equal(deleteCounter, 1);
    assert.equal(dir, L);

    mq.keystroke('Backspace'); // stays at left edge
    assert.equal(deleteCounter, 2);
    assert.equal(dir, L);

    mq.keystroke('Left'); // stays at left edge
    assert.equal(moveCounter, 4);
    assert.equal(dir, L);

    $(mq.el()).remove();
  });

  suite('.cmd(...)', function() {
    var mq;
    setup(function() {
      mq = MathQuill.MathField($('<span></span>').appendTo('#mock')[0]);
    });
    teardown(function() {
      $(mq.el()).remove();
    });

    test('basic', function() {
      mq.cmd('x');
      assert.equal(mq.latex(), 'x');
      mq.cmd('y');
      assert.equal(mq.latex(), 'xy');
      mq.cmd('^');
      assert.equal(mq.latex(), 'xy^{ }');
      mq.cmd('2');
      assert.equal(mq.latex(), 'xy^2');
      mq.keystroke('Right Shift-Left Shift-Left Shift-Left').cmd('\\sqrt');
      assert.equal(mq.latex(), '\\sqrt{xy^2}');
    });
  });

  suite('spaceBehavesLikeTab', function() {
    var mq, rootBlock, cursor;
    test('space behaves like tab with default opts', function() {
      mq = MathQuill.MathField($('<span></span>').appendTo('#mock')[0]);
      rootBlock = mq.controller.root;
      cursor = mq.controller.cursor;

      mq.latex('\\sqrt{x}');
      mq.keystroke('Left');

      mq.keystroke('Spacebar');
      mq.typedText(' ');
      assert.equal(cursor[L].ctrlSeq, '\\ ', 'left of the cursor is ' + cursor[L].ctrlSeq);
      assert.equal(cursor[R], 0, 'right of the cursor is ' + cursor[R]);
      mq.keystroke('Backspace');

      mq.keystroke('Shift-Spacebar');
      mq.typedText(' ');
      assert.equal(cursor[L].ctrlSeq, '\\ ', 'left of the cursor is ' + cursor[L].ctrlSeq);
      assert.equal(cursor[R], 0, 'right of the cursor is ' + cursor[R]);

      $(mq.el()).remove();
    });
    test('space behaves like tab when spaceBehavesLikeTab is true', function() {
      var opts = { 'spaceBehavesLikeTab': true };
      mq = MathQuill.MathField( $('<span></span>').appendTo('#mock')[0], opts)
      rootBlock = mq.controller.root;
      cursor = mq.controller.cursor;

      mq.latex('\\sqrt{x}');

      mq.keystroke('Left');
      mq.keystroke('Spacebar');
      assert.equal(cursor[L].parent, rootBlock, 'parent of the cursor is  ' + cursor[L].ctrlSeq);
      assert.equal(cursor[R], 0, 'right cursor is ' + cursor[R]);

      mq.keystroke('Left');
      mq.keystroke('Shift-Spacebar');
      assert.equal(cursor[L], 0, 'left cursor is ' + cursor[L]);
      assert.equal(cursor[R], rootBlock.ends[L], 'parent of rootBlock is ' + cursor[R]);

      $(mq.el()).remove();
    });
  });

<<<<<<< HEAD
  suite('leftRightIntoCmdGoes: "up"/"down"', function() {
    test('"up" or "down" required', function() {
      assert.throws(function() {
        MathQuill.MathField($('<span></span>')[0], { leftRightIntoCmdGoes: 1 });
      });
    });
    suite('default', function() {
      var mq;
      setup(function() {
        mq = MathQuill.MathField($('<span></span>').appendTo('#mock')[0]);
=======
  suite('statelessClipboard option', function() {
    suite('default', function() {
      var mq, textarea;
      setup(function() {
        mq = MathQuill.MathField($('<span></span>').appendTo('#mock')[0]);
        textarea = $(mq.el()).find('textarea');;
>>>>>>> 93e0a5cc
      });
      teardown(function() {
        $(mq.el()).remove();
      });
<<<<<<< HEAD

      test('fractions', function() {
        mq.latex('\\frac{1}{x}+\\frac{\\frac{1}{2}}{\\frac{3}{4}}');
        assert.equal(mq.latex(), '\\frac{1}{x}+\\frac{\\frac{1}{2}}{\\frac{3}{4}}');

        mq.moveToLeftEnd().typedText('a');
        assert.equal(mq.latex(), 'a\\frac{1}{x}+\\frac{\\frac{1}{2}}{\\frac{3}{4}}');

        mq.keystroke('Right').typedText('b');
        assert.equal(mq.latex(), 'a\\frac{b1}{x}+\\frac{\\frac{1}{2}}{\\frac{3}{4}}');

        mq.keystroke('Right Right').typedText('c');
        assert.equal(mq.latex(), 'a\\frac{b1}{cx}+\\frac{\\frac{1}{2}}{\\frac{3}{4}}');

        mq.keystroke('Right Right').typedText('d');
        assert.equal(mq.latex(), 'a\\frac{b1}{cx}d+\\frac{\\frac{1}{2}}{\\frac{3}{4}}');

        mq.keystroke('Right Right').typedText('e');
        assert.equal(mq.latex(), 'a\\frac{b1}{cx}d+\\frac{e\\frac{1}{2}}{\\frac{3}{4}}');

        mq.keystroke('Right').typedText('f');
        assert.equal(mq.latex(), 'a\\frac{b1}{cx}d+\\frac{e\\frac{f1}{2}}{\\frac{3}{4}}');

        mq.keystroke('Right Right').typedText('g');
        assert.equal(mq.latex(), 'a\\frac{b1}{cx}d+\\frac{e\\frac{f1}{g2}}{\\frac{3}{4}}');

        mq.keystroke('Right Right').typedText('h');
        assert.equal(mq.latex(), 'a\\frac{b1}{cx}d+\\frac{e\\frac{f1}{g2}h}{\\frac{3}{4}}');

        mq.keystroke('Right').typedText('i');
        assert.equal(mq.latex(), 'a\\frac{b1}{cx}d+\\frac{e\\frac{f1}{g2}h}{i\\frac{3}{4}}');

        mq.keystroke('Right').typedText('j');
        assert.equal(mq.latex(), 'a\\frac{b1}{cx}d+\\frac{e\\frac{f1}{g2}h}{i\\frac{j3}{4}}');

        mq.keystroke('Right Right').typedText('k');
        assert.equal(mq.latex(), 'a\\frac{b1}{cx}d+\\frac{e\\frac{f1}{g2}h}{i\\frac{j3}{k4}}');

        mq.keystroke('Right Right').typedText('l');
        assert.equal(mq.latex(), 'a\\frac{b1}{cx}d+\\frac{e\\frac{f1}{g2}h}{i\\frac{j3}{k4}l}');

        mq.keystroke('Right').typedText('m');
        assert.equal(mq.latex(), 'a\\frac{b1}{cx}d+\\frac{e\\frac{f1}{g2}h}{i\\frac{j3}{k4}l}m');
      });

      test('supsub', function() {
        mq.latex('x_a+y^b+z_a^b+w');
        assert.equal(mq.latex(), 'x_a+y^b+z_a^b+w');

        mq.moveToLeftEnd().typedText('1');
        assert.equal(mq.latex(), '1x_a+y^b+z_a^b+w');

        mq.keystroke('Right Right').typedText('2');
        assert.equal(mq.latex(), '1x_{2a}+y^b+z_a^b+w');

        mq.keystroke('Right Right').typedText('3');
        assert.equal(mq.latex(), '1x_{2a}3+y^b+z_a^b+w');

        mq.keystroke('Right Right Right').typedText('4');
        assert.equal(mq.latex(), '1x_{2a}3+y^{4b}+z_a^b+w');

        mq.keystroke('Right Right').typedText('5');
        assert.equal(mq.latex(), '1x_{2a}3+y^{4b}5+z_a^b+w');

        mq.keystroke('Right Right Right').typedText('6');
        assert.equal(mq.latex(), '1x_{2a}3+y^{4b}5+z_{6a}^b+w');

        mq.keystroke('Right Right').typedText('7');
        assert.equal(mq.latex(), '1x_{2a}3+y^{4b}5+z_{6a}^{7b}+w');

        mq.keystroke('Right Right').typedText('8');
        assert.equal(mq.latex(), '1x_{2a}3+y^{4b}5+z_{6a}^{7b}8+w');
      });

      test('nthroot', function() {
        mq.latex('\\sqrt[n]{x}');
        assert.equal(mq.latex(), '\\sqrt[n]{x}');

        mq.moveToLeftEnd().typedText('1');
        assert.equal(mq.latex(), '1\\sqrt[n]{x}');

        mq.keystroke('Right').typedText('2');
        assert.equal(mq.latex(), '1\\sqrt[2n]{x}');

        mq.keystroke('Right Right').typedText('3');
        assert.equal(mq.latex(), '1\\sqrt[2n]{3x}');

        mq.keystroke('Right Right').typedText('4');
        assert.equal(mq.latex(), '1\\sqrt[2n]{3x}4');
      });
    });
    suite('"up"', function() {
      var mq;
      setup(function() {
        mq = MathQuill.MathField($('<span></span>').appendTo('#mock')[0],
                                 { leftRightIntoCmdGoes: 'up' });
=======
      function assertPaste(paste, latex) {
        if (arguments.length < 2) latex = paste;
        mq.latex('');
        textarea.trigger('paste').val(paste).trigger('input');
        assert.equal(mq.latex(), latex);
      }

      test('numbers and letters', function() {
        assertPaste('123xyz');
      });
      test('a sentence', function() {
        assertPaste('Lorem ipsum is a placeholder text commonly used to '
                    + 'demonstrate the graphical elements of a document or '
                    + 'visual presentation.',
                    'Loremipsumisaplaceholdertextcommonlyusedtodemonstrate'
                    + 'thegraphicalelementsofadocumentorvisualpresentation.');
      });
      test('actual LaTeX', function() {
        assertPaste('a_nx^n+a_{n+1}x^{n+1}');
        assertPaste('\\frac{1}{2\\sqrt{x}}');
      });
      test('\\text{...}', function() {
        assertPaste('\\text{lol}');
        assertPaste('1+\\text{lol}+2');
        assertPaste('\\frac{\\text{apples}}{\\text{oranges}}');
      });
      test('selection', function(done) {
        mq.latex('x^2').select();
        setTimeout(function() {
          assert.equal(textarea.val(), 'x^2');
          done();
        });
      });
    });
    suite('statelessClipboard set to true', function() {
      var mq, textarea;
      setup(function() {
        mq = MathQuill.MathField($('<span></span>').appendTo('#mock')[0],
                                 { statelessClipboard: true });
        textarea = $(mq.el()).find('textarea');;
>>>>>>> 93e0a5cc
      });
      teardown(function() {
        $(mq.el()).remove();
      });
<<<<<<< HEAD

      test('fractions', function() {
        mq.latex('\\frac{1}{x}+\\frac{\\frac{1}{2}}{\\frac{3}{4}}');
        assert.equal(mq.latex(), '\\frac{1}{x}+\\frac{\\frac{1}{2}}{\\frac{3}{4}}');

        mq.moveToLeftEnd().typedText('a');
        assert.equal(mq.latex(), 'a\\frac{1}{x}+\\frac{\\frac{1}{2}}{\\frac{3}{4}}');

        mq.keystroke('Right').typedText('b');
        assert.equal(mq.latex(), 'a\\frac{b1}{x}+\\frac{\\frac{1}{2}}{\\frac{3}{4}}');

        mq.keystroke('Right Right').typedText('c');
        assert.equal(mq.latex(), 'a\\frac{b1}{x}c+\\frac{\\frac{1}{2}}{\\frac{3}{4}}');

        mq.keystroke('Right Right').typedText('d');
        assert.equal(mq.latex(), 'a\\frac{b1}{x}c+\\frac{d\\frac{1}{2}}{\\frac{3}{4}}');

        mq.keystroke('Right').typedText('e');
        assert.equal(mq.latex(), 'a\\frac{b1}{x}c+\\frac{d\\frac{e1}{2}}{\\frac{3}{4}}');

        mq.keystroke('Right Right').typedText('f');
        assert.equal(mq.latex(), 'a\\frac{b1}{x}c+\\frac{d\\frac{e1}{2}f}{\\frac{3}{4}}');

        mq.keystroke('Right').typedText('g');
        assert.equal(mq.latex(), 'a\\frac{b1}{x}c+\\frac{d\\frac{e1}{2}f}{\\frac{3}{4}}g');
      });

      test('supsub', function() {
        mq.latex('x_a+y^b+z_a^b+w');
        assert.equal(mq.latex(), 'x_a+y^b+z_a^b+w');

        mq.moveToLeftEnd().typedText('1');
        assert.equal(mq.latex(), '1x_a+y^b+z_a^b+w');

        mq.keystroke('Right Right').typedText('2');
        assert.equal(mq.latex(), '1x_{2a}+y^b+z_a^b+w');

        mq.keystroke('Right Right').typedText('3');
        assert.equal(mq.latex(), '1x_{2a}3+y^b+z_a^b+w');

        mq.keystroke('Right Right Right').typedText('4');
        assert.equal(mq.latex(), '1x_{2a}3+y^{4b}+z_a^b+w');

        mq.keystroke('Right Right').typedText('5');
        assert.equal(mq.latex(), '1x_{2a}3+y^{4b}5+z_a^b+w');

        mq.keystroke('Right Right Right').typedText('6');
        assert.equal(mq.latex(), '1x_{2a}3+y^{4b}5+z_a^{6b}+w');

        mq.keystroke('Right Right').typedText('7');
        assert.equal(mq.latex(), '1x_{2a}3+y^{4b}5+z_a^{6b}7+w');
      });

      test('nthroot', function() {
        mq.latex('\\sqrt[n]{x}');
        assert.equal(mq.latex(), '\\sqrt[n]{x}');

        mq.moveToLeftEnd().typedText('1');
        assert.equal(mq.latex(), '1\\sqrt[n]{x}');

        mq.keystroke('Right').typedText('2');
        assert.equal(mq.latex(), '1\\sqrt[2n]{x}');

        mq.keystroke('Right Right').typedText('3');
        assert.equal(mq.latex(), '1\\sqrt[2n]{3x}');

        mq.keystroke('Right Right').typedText('4');
        assert.equal(mq.latex(), '1\\sqrt[2n]{3x}4');
=======
      function assertPaste(paste, latex) {
        if (arguments.length < 2) latex = paste;
        mq.latex('');
        textarea.trigger('paste').val(paste).trigger('input');
        assert.equal(mq.latex(), latex);
      }

      test('numbers and letters', function() {
        assertPaste('123xyz', '\\text{123xyz}');
      });
      test('a sentence', function() {
        assertPaste('Lorem ipsum is a placeholder text commonly used to '
                    + 'demonstrate the graphical elements of a document or '
                    + 'visual presentation.',
                    '\\text{Lorem ipsum is a placeholder text commonly used to '
                    + 'demonstrate the graphical elements of a document or '
                    + 'visual presentation.}');
      });
      test('backslashes', function() {
        assertPaste('something \\pi something \\asdf',
                    '\\text{something \\pi something \\asdf}');
      });
      // TODO: braces (currently broken)
      test('actual math LaTeX wrapped in dollar signs', function() {
        assertPaste('$a_nx^n+a_{n+1}x^{n+1}$', 'a_nx^n+a_{n+1}x^{n+1}');
        assertPaste('$\\frac{1}{2\\sqrt{x}}$', '\\frac{1}{2\\sqrt{x}}');
      });
      test('selection', function(done) {
        mq.latex('x^2').select();
        setTimeout(function() {
          assert.equal(textarea.val(), '$x^2$');
          done();
        });
>>>>>>> 93e0a5cc
      });
    });
  });
});<|MERGE_RESOLUTION|>--- conflicted
+++ resolved
@@ -174,127 +174,16 @@
     });
   });
 
-<<<<<<< HEAD
-  suite('leftRightIntoCmdGoes: "up"/"down"', function() {
-    test('"up" or "down" required', function() {
-      assert.throws(function() {
-        MathQuill.MathField($('<span></span>')[0], { leftRightIntoCmdGoes: 1 });
-      });
-    });
-    suite('default', function() {
-      var mq;
-      setup(function() {
-        mq = MathQuill.MathField($('<span></span>').appendTo('#mock')[0]);
-=======
   suite('statelessClipboard option', function() {
     suite('default', function() {
       var mq, textarea;
       setup(function() {
         mq = MathQuill.MathField($('<span></span>').appendTo('#mock')[0]);
         textarea = $(mq.el()).find('textarea');;
->>>>>>> 93e0a5cc
       });
       teardown(function() {
         $(mq.el()).remove();
       });
-<<<<<<< HEAD
-
-      test('fractions', function() {
-        mq.latex('\\frac{1}{x}+\\frac{\\frac{1}{2}}{\\frac{3}{4}}');
-        assert.equal(mq.latex(), '\\frac{1}{x}+\\frac{\\frac{1}{2}}{\\frac{3}{4}}');
-
-        mq.moveToLeftEnd().typedText('a');
-        assert.equal(mq.latex(), 'a\\frac{1}{x}+\\frac{\\frac{1}{2}}{\\frac{3}{4}}');
-
-        mq.keystroke('Right').typedText('b');
-        assert.equal(mq.latex(), 'a\\frac{b1}{x}+\\frac{\\frac{1}{2}}{\\frac{3}{4}}');
-
-        mq.keystroke('Right Right').typedText('c');
-        assert.equal(mq.latex(), 'a\\frac{b1}{cx}+\\frac{\\frac{1}{2}}{\\frac{3}{4}}');
-
-        mq.keystroke('Right Right').typedText('d');
-        assert.equal(mq.latex(), 'a\\frac{b1}{cx}d+\\frac{\\frac{1}{2}}{\\frac{3}{4}}');
-
-        mq.keystroke('Right Right').typedText('e');
-        assert.equal(mq.latex(), 'a\\frac{b1}{cx}d+\\frac{e\\frac{1}{2}}{\\frac{3}{4}}');
-
-        mq.keystroke('Right').typedText('f');
-        assert.equal(mq.latex(), 'a\\frac{b1}{cx}d+\\frac{e\\frac{f1}{2}}{\\frac{3}{4}}');
-
-        mq.keystroke('Right Right').typedText('g');
-        assert.equal(mq.latex(), 'a\\frac{b1}{cx}d+\\frac{e\\frac{f1}{g2}}{\\frac{3}{4}}');
-
-        mq.keystroke('Right Right').typedText('h');
-        assert.equal(mq.latex(), 'a\\frac{b1}{cx}d+\\frac{e\\frac{f1}{g2}h}{\\frac{3}{4}}');
-
-        mq.keystroke('Right').typedText('i');
-        assert.equal(mq.latex(), 'a\\frac{b1}{cx}d+\\frac{e\\frac{f1}{g2}h}{i\\frac{3}{4}}');
-
-        mq.keystroke('Right').typedText('j');
-        assert.equal(mq.latex(), 'a\\frac{b1}{cx}d+\\frac{e\\frac{f1}{g2}h}{i\\frac{j3}{4}}');
-
-        mq.keystroke('Right Right').typedText('k');
-        assert.equal(mq.latex(), 'a\\frac{b1}{cx}d+\\frac{e\\frac{f1}{g2}h}{i\\frac{j3}{k4}}');
-
-        mq.keystroke('Right Right').typedText('l');
-        assert.equal(mq.latex(), 'a\\frac{b1}{cx}d+\\frac{e\\frac{f1}{g2}h}{i\\frac{j3}{k4}l}');
-
-        mq.keystroke('Right').typedText('m');
-        assert.equal(mq.latex(), 'a\\frac{b1}{cx}d+\\frac{e\\frac{f1}{g2}h}{i\\frac{j3}{k4}l}m');
-      });
-
-      test('supsub', function() {
-        mq.latex('x_a+y^b+z_a^b+w');
-        assert.equal(mq.latex(), 'x_a+y^b+z_a^b+w');
-
-        mq.moveToLeftEnd().typedText('1');
-        assert.equal(mq.latex(), '1x_a+y^b+z_a^b+w');
-
-        mq.keystroke('Right Right').typedText('2');
-        assert.equal(mq.latex(), '1x_{2a}+y^b+z_a^b+w');
-
-        mq.keystroke('Right Right').typedText('3');
-        assert.equal(mq.latex(), '1x_{2a}3+y^b+z_a^b+w');
-
-        mq.keystroke('Right Right Right').typedText('4');
-        assert.equal(mq.latex(), '1x_{2a}3+y^{4b}+z_a^b+w');
-
-        mq.keystroke('Right Right').typedText('5');
-        assert.equal(mq.latex(), '1x_{2a}3+y^{4b}5+z_a^b+w');
-
-        mq.keystroke('Right Right Right').typedText('6');
-        assert.equal(mq.latex(), '1x_{2a}3+y^{4b}5+z_{6a}^b+w');
-
-        mq.keystroke('Right Right').typedText('7');
-        assert.equal(mq.latex(), '1x_{2a}3+y^{4b}5+z_{6a}^{7b}+w');
-
-        mq.keystroke('Right Right').typedText('8');
-        assert.equal(mq.latex(), '1x_{2a}3+y^{4b}5+z_{6a}^{7b}8+w');
-      });
-
-      test('nthroot', function() {
-        mq.latex('\\sqrt[n]{x}');
-        assert.equal(mq.latex(), '\\sqrt[n]{x}');
-
-        mq.moveToLeftEnd().typedText('1');
-        assert.equal(mq.latex(), '1\\sqrt[n]{x}');
-
-        mq.keystroke('Right').typedText('2');
-        assert.equal(mq.latex(), '1\\sqrt[2n]{x}');
-
-        mq.keystroke('Right Right').typedText('3');
-        assert.equal(mq.latex(), '1\\sqrt[2n]{3x}');
-
-        mq.keystroke('Right Right').typedText('4');
-        assert.equal(mq.latex(), '1\\sqrt[2n]{3x}4');
-      });
-    });
-    suite('"up"', function() {
-      var mq;
-      setup(function() {
-        mq = MathQuill.MathField($('<span></span>').appendTo('#mock')[0],
-                                 { leftRightIntoCmdGoes: 'up' });
-=======
       function assertPaste(paste, latex) {
         if (arguments.length < 2) latex = paste;
         mq.latex('');
@@ -335,81 +224,10 @@
         mq = MathQuill.MathField($('<span></span>').appendTo('#mock')[0],
                                  { statelessClipboard: true });
         textarea = $(mq.el()).find('textarea');;
->>>>>>> 93e0a5cc
       });
       teardown(function() {
         $(mq.el()).remove();
       });
-<<<<<<< HEAD
-
-      test('fractions', function() {
-        mq.latex('\\frac{1}{x}+\\frac{\\frac{1}{2}}{\\frac{3}{4}}');
-        assert.equal(mq.latex(), '\\frac{1}{x}+\\frac{\\frac{1}{2}}{\\frac{3}{4}}');
-
-        mq.moveToLeftEnd().typedText('a');
-        assert.equal(mq.latex(), 'a\\frac{1}{x}+\\frac{\\frac{1}{2}}{\\frac{3}{4}}');
-
-        mq.keystroke('Right').typedText('b');
-        assert.equal(mq.latex(), 'a\\frac{b1}{x}+\\frac{\\frac{1}{2}}{\\frac{3}{4}}');
-
-        mq.keystroke('Right Right').typedText('c');
-        assert.equal(mq.latex(), 'a\\frac{b1}{x}c+\\frac{\\frac{1}{2}}{\\frac{3}{4}}');
-
-        mq.keystroke('Right Right').typedText('d');
-        assert.equal(mq.latex(), 'a\\frac{b1}{x}c+\\frac{d\\frac{1}{2}}{\\frac{3}{4}}');
-
-        mq.keystroke('Right').typedText('e');
-        assert.equal(mq.latex(), 'a\\frac{b1}{x}c+\\frac{d\\frac{e1}{2}}{\\frac{3}{4}}');
-
-        mq.keystroke('Right Right').typedText('f');
-        assert.equal(mq.latex(), 'a\\frac{b1}{x}c+\\frac{d\\frac{e1}{2}f}{\\frac{3}{4}}');
-
-        mq.keystroke('Right').typedText('g');
-        assert.equal(mq.latex(), 'a\\frac{b1}{x}c+\\frac{d\\frac{e1}{2}f}{\\frac{3}{4}}g');
-      });
-
-      test('supsub', function() {
-        mq.latex('x_a+y^b+z_a^b+w');
-        assert.equal(mq.latex(), 'x_a+y^b+z_a^b+w');
-
-        mq.moveToLeftEnd().typedText('1');
-        assert.equal(mq.latex(), '1x_a+y^b+z_a^b+w');
-
-        mq.keystroke('Right Right').typedText('2');
-        assert.equal(mq.latex(), '1x_{2a}+y^b+z_a^b+w');
-
-        mq.keystroke('Right Right').typedText('3');
-        assert.equal(mq.latex(), '1x_{2a}3+y^b+z_a^b+w');
-
-        mq.keystroke('Right Right Right').typedText('4');
-        assert.equal(mq.latex(), '1x_{2a}3+y^{4b}+z_a^b+w');
-
-        mq.keystroke('Right Right').typedText('5');
-        assert.equal(mq.latex(), '1x_{2a}3+y^{4b}5+z_a^b+w');
-
-        mq.keystroke('Right Right Right').typedText('6');
-        assert.equal(mq.latex(), '1x_{2a}3+y^{4b}5+z_a^{6b}+w');
-
-        mq.keystroke('Right Right').typedText('7');
-        assert.equal(mq.latex(), '1x_{2a}3+y^{4b}5+z_a^{6b}7+w');
-      });
-
-      test('nthroot', function() {
-        mq.latex('\\sqrt[n]{x}');
-        assert.equal(mq.latex(), '\\sqrt[n]{x}');
-
-        mq.moveToLeftEnd().typedText('1');
-        assert.equal(mq.latex(), '1\\sqrt[n]{x}');
-
-        mq.keystroke('Right').typedText('2');
-        assert.equal(mq.latex(), '1\\sqrt[2n]{x}');
-
-        mq.keystroke('Right Right').typedText('3');
-        assert.equal(mq.latex(), '1\\sqrt[2n]{3x}');
-
-        mq.keystroke('Right Right').typedText('4');
-        assert.equal(mq.latex(), '1\\sqrt[2n]{3x}4');
-=======
       function assertPaste(paste, latex) {
         if (arguments.length < 2) latex = paste;
         mq.latex('');
@@ -443,7 +261,193 @@
           assert.equal(textarea.val(), '$x^2$');
           done();
         });
->>>>>>> 93e0a5cc
+      });
+    });
+  });
+
+  suite('leftRightIntoCmdGoes: "up"/"down"', function() {
+    test('"up" or "down" required', function() {
+      assert.throws(function() {
+        MathQuill.MathField($('<span></span>')[0], { leftRightIntoCmdGoes: 1 });
+      });
+    });
+    suite('default', function() {
+      var mq;
+      setup(function() {
+        mq = MathQuill.MathField($('<span></span>').appendTo('#mock')[0]);
+      });
+      teardown(function() {
+        $(mq.el()).remove();
+      });
+
+      test('fractions', function() {
+        mq.latex('\\frac{1}{x}+\\frac{\\frac{1}{2}}{\\frac{3}{4}}');
+        assert.equal(mq.latex(), '\\frac{1}{x}+\\frac{\\frac{1}{2}}{\\frac{3}{4}}');
+
+        mq.moveToLeftEnd().typedText('a');
+        assert.equal(mq.latex(), 'a\\frac{1}{x}+\\frac{\\frac{1}{2}}{\\frac{3}{4}}');
+
+        mq.keystroke('Right').typedText('b');
+        assert.equal(mq.latex(), 'a\\frac{b1}{x}+\\frac{\\frac{1}{2}}{\\frac{3}{4}}');
+
+        mq.keystroke('Right Right').typedText('c');
+        assert.equal(mq.latex(), 'a\\frac{b1}{cx}+\\frac{\\frac{1}{2}}{\\frac{3}{4}}');
+
+        mq.keystroke('Right Right').typedText('d');
+        assert.equal(mq.latex(), 'a\\frac{b1}{cx}d+\\frac{\\frac{1}{2}}{\\frac{3}{4}}');
+
+        mq.keystroke('Right Right').typedText('e');
+        assert.equal(mq.latex(), 'a\\frac{b1}{cx}d+\\frac{e\\frac{1}{2}}{\\frac{3}{4}}');
+
+        mq.keystroke('Right').typedText('f');
+        assert.equal(mq.latex(), 'a\\frac{b1}{cx}d+\\frac{e\\frac{f1}{2}}{\\frac{3}{4}}');
+
+        mq.keystroke('Right Right').typedText('g');
+        assert.equal(mq.latex(), 'a\\frac{b1}{cx}d+\\frac{e\\frac{f1}{g2}}{\\frac{3}{4}}');
+
+        mq.keystroke('Right Right').typedText('h');
+        assert.equal(mq.latex(), 'a\\frac{b1}{cx}d+\\frac{e\\frac{f1}{g2}h}{\\frac{3}{4}}');
+
+        mq.keystroke('Right').typedText('i');
+        assert.equal(mq.latex(), 'a\\frac{b1}{cx}d+\\frac{e\\frac{f1}{g2}h}{i\\frac{3}{4}}');
+
+        mq.keystroke('Right').typedText('j');
+        assert.equal(mq.latex(), 'a\\frac{b1}{cx}d+\\frac{e\\frac{f1}{g2}h}{i\\frac{j3}{4}}');
+
+        mq.keystroke('Right Right').typedText('k');
+        assert.equal(mq.latex(), 'a\\frac{b1}{cx}d+\\frac{e\\frac{f1}{g2}h}{i\\frac{j3}{k4}}');
+
+        mq.keystroke('Right Right').typedText('l');
+        assert.equal(mq.latex(), 'a\\frac{b1}{cx}d+\\frac{e\\frac{f1}{g2}h}{i\\frac{j3}{k4}l}');
+
+        mq.keystroke('Right').typedText('m');
+        assert.equal(mq.latex(), 'a\\frac{b1}{cx}d+\\frac{e\\frac{f1}{g2}h}{i\\frac{j3}{k4}l}m');
+      });
+
+      test('supsub', function() {
+        mq.latex('x_a+y^b+z_a^b+w');
+        assert.equal(mq.latex(), 'x_a+y^b+z_a^b+w');
+
+        mq.moveToLeftEnd().typedText('1');
+        assert.equal(mq.latex(), '1x_a+y^b+z_a^b+w');
+
+        mq.keystroke('Right Right').typedText('2');
+        assert.equal(mq.latex(), '1x_{2a}+y^b+z_a^b+w');
+
+        mq.keystroke('Right Right').typedText('3');
+        assert.equal(mq.latex(), '1x_{2a}3+y^b+z_a^b+w');
+
+        mq.keystroke('Right Right Right').typedText('4');
+        assert.equal(mq.latex(), '1x_{2a}3+y^{4b}+z_a^b+w');
+
+        mq.keystroke('Right Right').typedText('5');
+        assert.equal(mq.latex(), '1x_{2a}3+y^{4b}5+z_a^b+w');
+
+        mq.keystroke('Right Right Right').typedText('6');
+        assert.equal(mq.latex(), '1x_{2a}3+y^{4b}5+z_{6a}^b+w');
+
+        mq.keystroke('Right Right').typedText('7');
+        assert.equal(mq.latex(), '1x_{2a}3+y^{4b}5+z_{6a}^{7b}+w');
+
+        mq.keystroke('Right Right').typedText('8');
+        assert.equal(mq.latex(), '1x_{2a}3+y^{4b}5+z_{6a}^{7b}8+w');
+      });
+
+      test('nthroot', function() {
+        mq.latex('\\sqrt[n]{x}');
+        assert.equal(mq.latex(), '\\sqrt[n]{x}');
+
+        mq.moveToLeftEnd().typedText('1');
+        assert.equal(mq.latex(), '1\\sqrt[n]{x}');
+
+        mq.keystroke('Right').typedText('2');
+        assert.equal(mq.latex(), '1\\sqrt[2n]{x}');
+
+        mq.keystroke('Right Right').typedText('3');
+        assert.equal(mq.latex(), '1\\sqrt[2n]{3x}');
+
+        mq.keystroke('Right Right').typedText('4');
+        assert.equal(mq.latex(), '1\\sqrt[2n]{3x}4');
+      });
+    });
+
+    suite('"up"', function() {
+      var mq;
+      setup(function() {
+        mq = MathQuill.MathField($('<span></span>').appendTo('#mock')[0],
+                                 { leftRightIntoCmdGoes: 'up' });
+      });
+      teardown(function() {
+        $(mq.el()).remove();
+      });
+
+      test('fractions', function() {
+        mq.latex('\\frac{1}{x}+\\frac{\\frac{1}{2}}{\\frac{3}{4}}');
+        assert.equal(mq.latex(), '\\frac{1}{x}+\\frac{\\frac{1}{2}}{\\frac{3}{4}}');
+
+        mq.moveToLeftEnd().typedText('a');
+        assert.equal(mq.latex(), 'a\\frac{1}{x}+\\frac{\\frac{1}{2}}{\\frac{3}{4}}');
+
+        mq.keystroke('Right').typedText('b');
+        assert.equal(mq.latex(), 'a\\frac{b1}{x}+\\frac{\\frac{1}{2}}{\\frac{3}{4}}');
+
+        mq.keystroke('Right Right').typedText('c');
+        assert.equal(mq.latex(), 'a\\frac{b1}{x}c+\\frac{\\frac{1}{2}}{\\frac{3}{4}}');
+
+        mq.keystroke('Right Right').typedText('d');
+        assert.equal(mq.latex(), 'a\\frac{b1}{x}c+\\frac{d\\frac{1}{2}}{\\frac{3}{4}}');
+
+        mq.keystroke('Right').typedText('e');
+        assert.equal(mq.latex(), 'a\\frac{b1}{x}c+\\frac{d\\frac{e1}{2}}{\\frac{3}{4}}');
+
+        mq.keystroke('Right Right').typedText('f');
+        assert.equal(mq.latex(), 'a\\frac{b1}{x}c+\\frac{d\\frac{e1}{2}f}{\\frac{3}{4}}');
+
+        mq.keystroke('Right').typedText('g');
+        assert.equal(mq.latex(), 'a\\frac{b1}{x}c+\\frac{d\\frac{e1}{2}f}{\\frac{3}{4}}g');
+      });
+
+      test('supsub', function() {
+        mq.latex('x_a+y^b+z_a^b+w');
+        assert.equal(mq.latex(), 'x_a+y^b+z_a^b+w');
+
+        mq.moveToLeftEnd().typedText('1');
+        assert.equal(mq.latex(), '1x_a+y^b+z_a^b+w');
+
+        mq.keystroke('Right Right').typedText('2');
+        assert.equal(mq.latex(), '1x_{2a}+y^b+z_a^b+w');
+
+        mq.keystroke('Right Right').typedText('3');
+        assert.equal(mq.latex(), '1x_{2a}3+y^b+z_a^b+w');
+
+        mq.keystroke('Right Right Right').typedText('4');
+        assert.equal(mq.latex(), '1x_{2a}3+y^{4b}+z_a^b+w');
+
+        mq.keystroke('Right Right').typedText('5');
+        assert.equal(mq.latex(), '1x_{2a}3+y^{4b}5+z_a^b+w');
+
+        mq.keystroke('Right Right Right').typedText('6');
+        assert.equal(mq.latex(), '1x_{2a}3+y^{4b}5+z_a^{6b}+w');
+
+        mq.keystroke('Right Right').typedText('7');
+        assert.equal(mq.latex(), '1x_{2a}3+y^{4b}5+z_a^{6b}7+w');
+      });
+
+      test('nthroot', function() {
+        mq.latex('\\sqrt[n]{x}');
+        assert.equal(mq.latex(), '\\sqrt[n]{x}');
+
+        mq.moveToLeftEnd().typedText('1');
+        assert.equal(mq.latex(), '1\\sqrt[n]{x}');
+
+        mq.keystroke('Right').typedText('2');
+        assert.equal(mq.latex(), '1\\sqrt[2n]{x}');
+
+        mq.keystroke('Right Right').typedText('3');
+        assert.equal(mq.latex(), '1\\sqrt[2n]{3x}');
+
+        mq.keystroke('Right Right').typedText('4');
+        assert.equal(mq.latex(), '1\\sqrt[2n]{3x}4');
       });
     });
   });
