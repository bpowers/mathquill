<!DOCTYPE html>
<html>
<head>

<meta name="viewport" content="width=624">

<title>MathQuill Test Page</title>

<link rel="stylesheet" type="text/css" href="support/home.css">
<link rel="stylesheet" type="text/css" href="../build/mathquill.css">

<script type="text/javascript" src="support/jquery-1.7.2.js"></script>

<style type="text/css">
body {
  font-size: .8em;
}
#body {
  padding: 1.25em;
}
h1 {
  font-size: 2.5em;
}
td {
  width: 33%;
}
button {
  float: right;
}
.show-textareas .mathquill-textbox {
  overflow: visible;
}
.shown-textarea {
  position: relative;
  display: inline;
}
.shown-textarea textarea {
  position: absolute;
  top: -45px;
  user-select: text;
  -moz-user-select: text;
  -webkit-user-select: text;
}

/* Non-white background test */
.different-bgcolor.mathquill-editable,
.different-bgcolor.mathquill-editable .matrixed {
  background: black;
  color: white;
}
.different-bgcolor.mathquill-editable .cursor {
  border-color: white;
}
</style>

</head>
<body>
<div id="body">

<a href="http://github.com/laughinghan/mathquill"><img style="position: absolute; top: 0; right: 0; border: 0;" src="https://s3.amazonaws.com/github/ribbons/forkme_right_white_ffffff.png" alt="Fork me on GitHub!"></a>

<h1><a href="http://mathquill.github.com">MathQuill</a> Tests <small>local test page</small></h1>

<button>Show Textareas</button>

<h3>MathQuill Editables</h3>

<table id="editables">
<tr><th colspan=3>Initial LaTeX
<tr>
  <td><span class="mathquill-editable">\frac{d}{dx}\sqrt{x}=\frac{1}{2\sqrt{x}}</span>
  <td><span class="mathquill-textbox">lolwut $a^2 + b^2 = c^2$.  Also, awesomesauce: $\int_0^1 \sin x dx.</span>
  <td><span class="mathquill-embedded-latex">\sqrt{\editable{x^2+y^2}}</span>
</table>

<p>Clicks/mousedown to drag should work anywhere in the blue box: <div class="math-container" style="border: solid 1px lightblue; height: 5em; width: 15em; line-height: 5em; text-align: center"><span class="mathquill-editable">a_2 x^2 + a_1 x + a_0 = 0</span></div>

<h3>Redrawing</h3>
<p>
  <span id="redrawing-test" class="mathquill-editable">\sqrt{}</span>
  should look the same as
  <span class="mathquill-embedded-latex">
    \sqrt{\pi\sqrt\sqrt\frac12}
  </span>
</p>
<script type="text/javascript">
  $(function() {
    setTimeout(function() {
      var test = $('#redrawing-test');
      var textarea = test.find('textarea');

      // focus
      test.focus();

      // move left into the square root
      textarea.trigger($.Event('keydown', { which: 37 }));

      // paste some stuff that needs resizing
      textarea.trigger('paste');
      textarea.val('$\\pi\\sqrt{\\sqrt{\\frac12}}$');
    });
  });
</script>

<h3>Up/Down seeking and caching</h3>

<p>
  <span id="seek-test" class="mathquill-editable">
    \frac{1}{\sqrt \sqrt \sqrt \sqrt \sqrt \sqrt x}
  </span>
</p>

<p>
&uarr; If you hit down from next to the 1, you should end up inside one of the square roots. If you hit up from the right of the x and then hit down again, you should end up where you were.
</p>

<h3>Selection Tests</h3>

<p id="selection-tests"><span class="mathquill-textbox different-bgcolor">lolwut $a^2 + b^2 = c^2$. $\sqrt{ \left( \frac{1}{2} \right) }$.  Also, awesomesauce: $\int_0^1 \sin x dx.</span>

<p>Time taken to Select All (should be &lt;50ms): <span id="selection-performance"></span>

<p>Even in IE&lt;9, the background color of the parens and square root radical should be the background color of the selection.

<h3>Dynamic mathquill-ification</h3>
<table id="dynamic-initial">
<tr><th colspan=3>Initial LaTeX
<tr>
  <td><span>\frac{d}{dx}\sqrt{x} = \frac{d}{dx}x^{\frac{1}{2}} = \frac{1}{2}x^{-\frac{1}{2}} = \frac{1}{2\sqrt{x}}</span>
  <td><span>\frac{d}{dx}\sqrt{x} = \frac{d}{dx}x^{\frac{1}{2}} = \frac{1}{2}x^{-\frac{1}{2}} = \frac{1}{2\sqrt{x}}</span>
  <td><span>\frac{d}{dx}\sqrt{x} = \frac{d}{dx}x^{\frac{1}{2}} = \frac{1}{2}x^{-\frac{1}{2}} = \frac{1}{2\sqrt{x}}</span>
<<<<<<< HEAD
<tr><th colspan=3><code>MathQuill(...).redraw()</code>
=======
<tr>
  <td><span>\frac{ \text{apples} }{ \text{oranges} } = \text{NaN}</span>
  <td><span>\frac{ \text{apples} }{ \text{oranges} } = \text{NaN}</span>
  <td><span>\frac{ \text{apples} }{ \text{oranges} } = \text{NaN}</span>
</table>
<table id="dynamic-redraw">
<tr><th colspan=3><code>.mathquill('redraw')</code>
>>>>>>> 1dc057d0
<tr>
  <td><span>\sqrt{ \left ( \frac{x^2 + y^2}{2} \right ) } + \binom{n}{k}</span>
  <td><span>\sqrt{ \left ( \frac{x^2 + y^2}{2} \right ) } + \binom{n}{k}</span>
  <td><span>\sqrt{ \left ( \frac{x^2 + y^2}{2} \right ) } + \binom{n}{k}</span>
</table>

<h3>Static LaTeX rendering (<code>.mathquill-embedded-latex</code>) tests</h3>
<table>
<tr><td><span class="mathquill-embedded-latex">^{\frac{as}{ }df}</span><td><span>^{\frac{as}{ }df}</span>
<tr><td><span class="mathquill-embedded-latex">e^{i\pi}+1=0</span><td><span>e^{i\pi}+1=0</span>
<tr><td><span class="mathquill-embedded-latex">\sqrt[n]{1}</span><td><span>\sqrt[n]{1}</span>
<tr><td><span class="mathquill-embedded-latex">\left ( n+1 \right ) + \frac{1}{\frac{n}{k}}</span><td><span>\left ( n+1 \right ) + \frac{1}{\frac{n}{k}}</span>
<tr><td><span class="mathquill-embedded-latex" style="font-size:1.4375em">\sqrt{x}+\sqrt{\frac{x}{\frac{ }{\frac{ }{ }}}}+\sqrt{\frac{x}{\frac{ }{\frac{ }{\frac{ }{\frac{ }{ }}}}}}</span><td><span>\sqrt{x}+\sqrt{\frac{x}{\frac{ }{\frac{ }{ }}}}+\sqrt{\frac{x}{\frac{ }{\frac{ }{\frac{ }{\frac{ }{ }}}}}}</span>
</table>

<p>There should be no space between here <span class="mathquill-embedded-latex">            </span>and here, even in IE8</p>

</div>
<script type="text/javascript">
window.onerror = function() {
  $('html').css('background', 'red');
};
</script>
<script type="text/javascript" src="../build/mathquill.js"></script>
<script type="text/javascript">
$('button').click(function() {
  $(document.body).toggleClass('show-textareas');
  $('.textarea,.shown-textarea').toggleClass('textarea shown-textarea');
});
//FUGLY HACK: monkey-patch jQuery to show/hide static math textareas when prepended
var _prepend = $.fn.prepend;
$.fn.prepend = function(el) {
  if ($(el).hasClass('textarea') && $(document.body).hasClass('show-textareas'))
    $(el).removeClass('textarea').addClass('shown-textarea');
  else if ($(el).hasClass('shown-textarea'))
    $(el).removeClass('shown-textarea').addClass('textarea');
  return _prepend.apply(this, arguments);
};

// test selecting from outside the mathquill editable
$('.math-container').mousedown(function(e) {
  $(this).find('.mathquill-editable').trigger(e);
});

// Selection Tests
document.body.onload = function() {
  setTimeout(function() {
    $('#selection-tests .mathquill-textbox').each(function() {
      var start = +new Date;
      $('textarea', this).focus().trigger({type: 'keydown', ctrlKey: true, which: 65});
      $('#selection-performance').html(new Date - start);
    });
  });
};

// Dynamic MathQuill-ification
// Initial LaTeX
$('#dynamic-initial tr').each(function() {
  var math = $('span', this);
  MathQuill.StaticMath(math.eq(0));
  MathQuill.MathField(math.eq(1));
  MathQuill.MathField(math.eq(2)).revert();
});
<<<<<<< HEAD
// MathQuill(...).redraw()
$('#dynamic tr:eq(3)').each(function() {
=======
// .mathquill('redraw')
$('#dynamic-redraw tr').each(function() {
>>>>>>> 1dc057d0
  var math = $('span', this), td;
  td = math.eq(0).parent();
  MathQuill.StaticMath(math.eq(0).detach());
  MathQuill(math.eq(0).appendTo(td)).redraw();
  td = math.eq(1).parent();
  MathQuill.MathField(math.eq(1).detach());
  MathQuill(math.eq(1).appendTo(td)).redraw();
  td = math.eq(2).parent();
  MathQuill.MathField(math.eq(2).detach()).revert();
  if (MathQuill(math.eq(2).appendTo(td))) throw 'should have reverted';
});
</script>
</body>
</html>
<|MERGE_RESOLUTION|>--- conflicted
+++ resolved
@@ -8,8 +8,6 @@
 
 <link rel="stylesheet" type="text/css" href="support/home.css">
 <link rel="stylesheet" type="text/css" href="../build/mathquill.css">
-
-<script type="text/javascript" src="support/jquery-1.7.2.js"></script>
 
 <style type="text/css">
 body {
@@ -75,45 +73,6 @@
 
 <p>Clicks/mousedown to drag should work anywhere in the blue box: <div class="math-container" style="border: solid 1px lightblue; height: 5em; width: 15em; line-height: 5em; text-align: center"><span class="mathquill-editable">a_2 x^2 + a_1 x + a_0 = 0</span></div>
 
-<h3>Redrawing</h3>
-<p>
-  <span id="redrawing-test" class="mathquill-editable">\sqrt{}</span>
-  should look the same as
-  <span class="mathquill-embedded-latex">
-    \sqrt{\pi\sqrt\sqrt\frac12}
-  </span>
-</p>
-<script type="text/javascript">
-  $(function() {
-    setTimeout(function() {
-      var test = $('#redrawing-test');
-      var textarea = test.find('textarea');
-
-      // focus
-      test.focus();
-
-      // move left into the square root
-      textarea.trigger($.Event('keydown', { which: 37 }));
-
-      // paste some stuff that needs resizing
-      textarea.trigger('paste');
-      textarea.val('$\\pi\\sqrt{\\sqrt{\\frac12}}$');
-    });
-  });
-</script>
-
-<h3>Up/Down seeking and caching</h3>
-
-<p>
-  <span id="seek-test" class="mathquill-editable">
-    \frac{1}{\sqrt \sqrt \sqrt \sqrt \sqrt \sqrt x}
-  </span>
-</p>
-
-<p>
-&uarr; If you hit down from next to the 1, you should end up inside one of the square roots. If you hit up from the right of the x and then hit down again, you should end up where you were.
-</p>
-
 <h3>Selection Tests</h3>
 
 <p id="selection-tests"><span class="mathquill-textbox different-bgcolor">lolwut $a^2 + b^2 = c^2$. $\sqrt{ \left( \frac{1}{2} \right) }$.  Also, awesomesauce: $\int_0^1 \sin x dx.</span>
@@ -129,17 +88,13 @@
   <td><span>\frac{d}{dx}\sqrt{x} = \frac{d}{dx}x^{\frac{1}{2}} = \frac{1}{2}x^{-\frac{1}{2}} = \frac{1}{2\sqrt{x}}</span>
   <td><span>\frac{d}{dx}\sqrt{x} = \frac{d}{dx}x^{\frac{1}{2}} = \frac{1}{2}x^{-\frac{1}{2}} = \frac{1}{2\sqrt{x}}</span>
   <td><span>\frac{d}{dx}\sqrt{x} = \frac{d}{dx}x^{\frac{1}{2}} = \frac{1}{2}x^{-\frac{1}{2}} = \frac{1}{2\sqrt{x}}</span>
-<<<<<<< HEAD
-<tr><th colspan=3><code>MathQuill(...).redraw()</code>
-=======
 <tr>
   <td><span>\frac{ \text{apples} }{ \text{oranges} } = \text{NaN}</span>
   <td><span>\frac{ \text{apples} }{ \text{oranges} } = \text{NaN}</span>
   <td><span>\frac{ \text{apples} }{ \text{oranges} } = \text{NaN}</span>
 </table>
 <table id="dynamic-redraw">
-<tr><th colspan=3><code>.mathquill('redraw')</code>
->>>>>>> 1dc057d0
+<tr><th colspan=3><code>MathQuill(...).redraw()</code>
 <tr>
   <td><span>\sqrt{ \left ( \frac{x^2 + y^2}{2} \right ) } + \binom{n}{k}</span>
   <td><span>\sqrt{ \left ( \frac{x^2 + y^2}{2} \right ) } + \binom{n}{k}</span>
@@ -203,13 +158,8 @@
   MathQuill.MathField(math.eq(1));
   MathQuill.MathField(math.eq(2)).revert();
 });
-<<<<<<< HEAD
 // MathQuill(...).redraw()
-$('#dynamic tr:eq(3)').each(function() {
-=======
-// .mathquill('redraw')
-$('#dynamic-redraw tr').each(function() {
->>>>>>> 1dc057d0
+$('#dynamic-redraw').each(function() {
   var math = $('span', this), td;
   td = math.eq(0).parent();
   MathQuill.StaticMath(math.eq(0).detach());
@@ -223,4 +173,4 @@
 });
 </script>
 </body>
-</html>
+</html>