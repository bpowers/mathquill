# [MathQuill](http://mathquill.github.com)

by [Han][] and [Jeanine][].  Current development is proudly supported by [Desmos][], whose awesome graphing calculator makes extensive use of Mathquill.

[Han]: http://github.com/laughinghan
[Jeanine]: http://github.com/jneen
[Desmos]: http://desmos.com/

Please note that this is a beta version, so bugs and unimplemented features
are all over the place.

## Usage

Just load MathQuill and call our constructors on some HTML element DOM objects,
for example:

```html
<link rel="stylesheet" href="/path/to/mathquill.css"/>
<script src="//ajax.googleapis.com/ajax/libs/jquery/1.11.0/jquery.min.js"></script>
<script src="/path/to/mathquill.js"></script>
<script>
<<<<<<< HEAD
  $(function() {
    MathQuill.StaticMath($('#problem')[0]);
    var answer = MathQuill.MathField($('#answer')[0], {
      handlers: {
        edit: function() {
          checkAnswer(answer.latex());
        }
      }
    });
  });
=======
  MathQuill.interfaceVersion(1);
  $('.static-math').each(function() { MathQuill.StaticMath(this); });
  $('.math-field').each(function() { MathQuill.MathField(this); });
>>>>>>> 08f12808
</script>

<p>
  Solve <span id="problem">ax^2 + bx + c = 0</span>:
  <span id="answer">x=</span>
</p>
```

To load MathQuill,
- [jQuery 1.4.3+](http://jquery.com) has to be loaded before `mathquill.js`
  ([Google CDN-hosted copy][] recommended)
- the fonts should be served from the `font/` directory relative to
  `mathquill.css` (unless you'd rather change where your copy of `mathquill.css`
  includes them from), which is already the case if you just:
- unpack and serve [the latest tarball][].

[Google CDN-hosted copy]: http://code.google.com/apis/libraries/devguide.html#jquery
[the latest tarball]: http://mathquill.com/downloads.html

To use the MathQuill API, first declare an interface version:

```js
MathQuill.interfaceVersion(1);
```

Now you can call `MathQuill.StaticMath()` or `MathQuill.MathField()`, which
MathQuill-ify an HTML element and return an API object. If the element had
already been MathQuill-ified into the same kind, return the original API object
(if different kind or not an HTML element, `null`). Note that it always returns
either an instance of itself, or `null`.

```js
var staticMath = MathQuill.StaticMath(staticMathSpan);
mathField instanceof MathQuill.StaticMath // => true
mathField instanceof MathQuill // => true

var mathField = MathQuill.MathField(mathFieldSpan);
mathField instanceof MathQuill.MathField // => true
mathField instanceof MathQuill.EditableField // => true
mathField instanceof MathQuill // => true
```

The global `MathQuill()` function takes an HTML element and, if it's the root
HTML element of a static math or math field, returns its API object (if not,
`null`). Identity of API object guaranteed if called multiple times, e.g.
(continuing previous example):

```js
MathQuill(mathFieldSpan) === mathField // => true
MathQuill(mathFieldSpan) === MathQuill(mathFieldSpan) // => true
```

Any element that has been MathQuill-ified can be reverted:

```html
<span id="revert-me" class="mathquill-static-math">
  some <code>HTML</code>
</span>
```
```js
MathQuill($('#revert-me')[0]).revert().html(); // => 'some <code>HTML</code>'
```

MathQuill uses computed dimensions, so if they change (because an element was
mathquill-ified before it was in the visible HTML DOM, or the font size
changed), then you'll need to tell MathQuill to recompute:

```js
var mathFieldSpan = $('<span>\\sqrt{2}</span>');
var mathField = MathQuill.MathField(mathFieldSpan[0]);
mathFieldSpan.appendTo(document.body);
mathField.reflow();
```

MathQuill API objects further expose the following public methods:

* `.el()` returns the root HTML element
* `.html()` returns the contents as static HTML
* `.latex()` returns the contents as LaTeX
* `.latex('a_n x^n')` will render the argument as LaTeX

Additionally, descendants of `MathQuill.EditableField` (currently only
`MathQuill.MathField`) expose:

* `.write(' - 1')` will write some LaTeX at the current cursor position
* `.cmd('\\sqrt')` will enter a LaTeX command at the current cursor position or
  with the current selection
* `.select()` selects the contents (just like [on `textarea`s][] and [on
  `input`s][])
* `.clearSelection()` clears the current selection
* `.moveTo{Left,Right,Dir}End()` move the cursor to the left/right end of the
  editable field, respectively. (The first two are implemented in terms of
  `.moveToDirEnd(dir)` where `dir` is one of `MathQuill.L` or `MathQuill.R`,
  constants obeying the contract that `MathQuill.L === -MathQuill.R` and vice
  versa.)
* `.keystroke(keys)` simulates keystrokes given a string like `"Ctrl-Home Del"`,
  a whitespace-delimited list of [key values][] with optional prefixes
* `.typedText(text)` simulates typing text, one character at a time

[on `textarea`s]: http://www.w3.org/TR/DOM-Level-2-HTML/html.html#ID-48880622
[on `input`s]: http://www.w3.org/TR/DOM-Level-2-HTML/html.html#ID-34677168
[key values]: http://www.w3.org/TR/2012/WD-DOM-Level-3-Events-20120614/#fixed-virtual-key-codes

MathQuill overwrites the global `MathQuill` variable when loaded. You can undo
that with `.noConflict()` (similar to [`jQuery.noConflict()`]
(http://api.jquery.com/jQuery.noConflict)):

```html
<script src="/path/to/first-mathquill.js"></script>
<script src="/path/to/second-mathquill.js"></script>
<script>
var secondMathQuill = MathQuill.interfaceVersion(1).noConflict();
secondMathQuill.StaticMath(...);
</script>
```

#### Configuration Options

`MathQuill.MathField()` can also take an options object:

```js
var L = MathQuill.L, R = MathQuill.R;
var el = $('<span>x^2</span>').appendTo('body');
var mathField = MathQuill.MathField(el[0], {
  spaceBehavesLikeTab: true,
  leftRightIntoCmdGoes: 'up',
  restrictMismatchedBrackets: true,
  sumStartsWithNEquals: true,
  supSubsRequireOperand: true,
  charsThatBreakOutOfSupSub: '+-=<>',
  autoSubscriptNumerals: true,
  autoCommands: 'pi theta sqrt sum',
  autoOperatorNames: 'sin cos etc',
  substituteTextarea: function() {
    return document.createElement('textarea');
  },
  handlers: {
    edit: function(mathField) { ... },
    upOutOf: function(mathField) { ... },
    moveOutOf: function(dir, mathField) { if (dir === L) ... else ... }
  }
});
```

To change `mathField`'s options, the `.config({ ... })` method takes an options
object in the same format.

Global defaults for a page may be set with `MathQuill.config({ ... })`.

If `spaceBehavesLikeTab` is true the keystrokes {Shift-,}Spacebar will behave
like {Shift-,}Tab escaping from the current block (as opposed to the default
behavior of inserting a Space character).

By default, the Left and Right keys move the cursor through all possible cursor
positions in a particular order: right into a fraction puts the cursor at the
left end of the numerator, right out of the numerator puts the cursor at the
left end of the denominator, right out of the denominator puts the cursor to the
right of the fraction; symmetrically, left into a fraction puts the cursor at
the right end of the denominator, etc. Note that right out of the numerator to
the left end of the denominator is actually leftwards (and downwards, it's
basically wrapped). If instead you want right to always go right, and left to
always go left, you can set `leftRightIntoCmdGoes` to `'up'` or `'down'` so that
left and right go up or down (respectively) into commands, e.g. `'up'` means
that left into a fraction goes up into the numerator, skipping the denominator;
symmetrically, right out of the numerator skips the denominator and puts the
cursor to the right of the fraction, which unlike the default behavior is
actually rightwards (the drawback is the denominator is always skipped, you
can't get to it with just Left and Right, you have to press Down); which is
the same behavior as the Desmos calculator. `'down'` instead means it is the
numerator that is always skipped, which is the same behavior as the Mac OS X
built-in app Grapher.

If `restrictMismatchedBrackets` is true then you can type [a,b) and [a,b), but
if you try typing `[x}` or `\langle x|`, you'll get `[{x}]` or
`\langle|x|\rangle` instead. This lets you type `(|x|+1)` normally; otherwise,
you'd get `\left( \right| x \left| + 1 \right)`.

If `sumStartsWithNEquals` is true then when you type `\sum`, `\prod`, or
`\coprod`, the lower limit starts out with `n=`, e.g. you get the LaTeX
`\sum_{n=}^{ }`, rather than empty by default.

`supSubsRequireOperand` disables typing of superscripts and subscripts when
there's nothing to the left of the cursor to be exponentiated or subscripted.
Averts the especially confusing typo `x^^2`, which looks much like `x^2`.

`charsThatBreakOutOfSupSub` sets the chars that when typed, "break out" of
superscripts and subscripts: for example, typing `x^2n+y` normally results in
the LaTeX `x^{2n+y}`, you have to hit Down or Tab (or Space if
`spaceBehavesLikeTab` is true) to move the cursor out of the exponent and get
the LaTeX `x^{2n}+y`; this option makes `+` "break out" of the exponent and
type what you expect. Problem is, now you can't just type `x^n+m` to get the
LaTeX `x^{n+m}`, you have to type `x^(n+m` and delete the paren or something.
(Doesn't apply to the first character in a superscript or subscript, so typing
`x^-6` still results in `x^{-6}`.)

`autoCommands`, a space-delimited list of LaTeX control words (no backslash,
letters only, min length 2), defines the (default empty) set of "auto-commands",
commands automatically rendered by just typing the letters without typing a
backslash first.

`autoOperatorNames`, a list of the same form (space-delimited letters-only each
length>=2), and overrides the set of operator names that automatically become
non-italicized when typing the letters without typing a backslash first, like
`sin`, `log`, etc. (Defaults to [the LaTeX built-in operator names][Wikia], but
with additional trig operators like `sech`, `arcsec`, `arsinh`, etc.)

[Wikia]: http://latex.wikia.com/wiki/List_of_LaTeX_symbols#Named_operators:_sin.2C_cos.2C_etc.

`substituteTextarea`, a function that creates a focusable DOM element, called
when setting up a math field. It defaults to `<textarea autocorrect=off .../>`,
but for example, Desmos substitutes `<span tabindex=0></span>` on iOS to
suppress the built-in virtual keyboard in favor of a custom math keypad that
calls the MathQuill API. Unfortunately there's no universal [check for a virtual
keyboard][StackOverflow], you can't even [detect a touchscreen][stucox] (notably
[Modernizr gave up][Modernizr]) and even if you could, Windows 8 and ChromeOS
devices have both physical keyboards and touchscreens and you can connect
physical keyboards to iOS and Android devices with Bluetooth, so touchscreen !=
virtual keyboard. Desmos currently sniffs the user agent for iOS, so Bluetooth
keyboards just don't work in Desmos on iOS, the tradeoffs are up to you.

[StackOverflow]: http://stackoverflow.com/q/2593139/362030
[stucox]: http://www.stucox.com/blog/you-cant-detect-a-touchscreen/
[Modernizr]: https://github.com/Modernizr/Modernizr/issues/548

Supported handlers:
- `moveOutOf`, `deleteOutOf`, and `selectOutOf` are called with `dir` and the
  math field API object as arguments
- `upOutOf`, `downOutOf`, `enter`, and `edit` are called with just the API
  object as the argument

The `*OutOf` handlers are called when Left/Right/Up/Down/Backspace/Del/
Shift-Left/Shift-Right is pressed but the cursor is at the left/right/top/bottom
edge and so nothing happens within the math field. For example, when the cursor
is at the left edge, pressing the Left key causes the `moveOutOf` handler (if
provided) to be called with `MathQuill.L` and the math field API object as
arguments, and Backspace causes `deleteOutOf` (if provided) to be called with
`MathQuill.L` and the API object as arguments, etc.

The `enter` handler is called whenever Enter is pressed.

The `edit` handler is called when the contents of the field might have been
changed by stuff being typed, or deleted, or written with the API, etc.
(Deprecated aliases: `edited`, `reflow`.)

Handlers are always called directly on the `handlers` object passed in,
preserving the `this` value, so you can do stuff like:
```js
var MathList = P(function(_) {
  _.init = function() {
    this.maths = [];
    this.el = ...
  };
  _.add = function() {
    var math = MathQuill.MathField($('<span/>')[0], { handlers: this });
    $(math.el()).appendTo(this.el);
    math.i = this.maths.length;
    this.maths.push(math);
  };
  _.moveOutOf = function(dir, math) {
    var adjacentI = (dir === MathQuill.L ? math.i - 1 : math.i + 1);
    var adjacentMath = this.maths[adjacentI];
    if (adjacentMath) adjacentMath.focus().moveToDirEnd(-dir);
  };
  ...
});
```
Of course you can always ignore the last argument, like when the handlers close
over the math field:
```js
var latex = '';
var mathField = MathQuill.MathField($('#mathfield')[0], {
  handlers: {
    edit: function() { latex = mathField.latex(); },
    enter: function() { submitLatex(latex); }
  }
});
```

**A Note On Changing Colors:**

To change the foreground color, don't just set the `color`, also set
the `border-color`, because the cursor, fraction bar, and square root
overline are all borders, not text. (Example below.)

Due to technical limitations of IE8, if you support it, and want to give
a MathQuill editable a background color other than white, and support
square roots, parentheses, square brackets, or curly braces, you will
need to, in addition to of course setting the background color on the
editable itself, set it on elements with class `mq-matrixed`, and then set
a Chroma filter on elements with class `mq-matrixed-container`.

For example, to style as white-on-black instead of black-on-white:

    #my-math-input {
      color: white;
      border-color: white;
      background: black;
    }
    #my-math-input .mq-matrixed {
      background: black;
    }
    #my-math-input .mq-matrixed-container {
      filter: progid:DXImageTransform.Microsoft.Chroma(color='black');
    }

(This is because almost all math rendered by MathQuill has a transparent
background, so for them it's sufficient to set the background color on
the editable itself. The exception is, IE8 doesn't support CSS
transforms, so MathQuill uses a matrix filter to stretch parens etc,
which [anti-aliases wrongly without an opaque background][Transforms],
so MathQuill defaults to white.)

[Transforms]: http://github.com/laughinghan/mathquill/wiki/Transforms

## Building and Testing

To hack on MathQuill, you're gonna want to build and test the source files
you edit. In addition to `make`, MathQuill uses some build tools written on
[Node](http://nodejs.org/#download), so you will need to install that before
running `make`. (Once it's installed, `make` automatically does `npm install`,
installing the necessary build tools.)

- `make` builds `build/mathquill.{css,js,min.js}`
- `make dev` won't try to minify MathQuill (which can be annoyingly slow)
- `make test` builds `mathquill.test.js` (used by `test/unit.html`) and also
  doesn't minify
- `make basic` builds `mathquill-basic.{js,min.js,css}` and
  `font/Symbola-basic.{eot,ttf}`; serve and load them instead for a stripped-
  down version of MathQuill for basic mathematics, without advanced LaTeX
  commands. Specifically, it doesn't let you type LaTeX backslash commands
  with `\` or text blocks with `$`, and also won't render any LaTeX commands
  that can't by typed without `\`. The resulting JS is only somewhat smaller,
  but the font is like 100x smaller. (TODO: reduce full MathQuill's font size.)

## Understanding The Source Code

All the CSS is in `src/css`. Most of it's pretty straightforward, the choice of
font isn't settled, and fractions are somewhat arcane, see the Wiki pages
["Fonts"](http://github.com/laughinghan/mathquill/wiki/Fonts) and
["Fractions"](http://github.com/laughinghan/mathquill/wiki/Fractions).

All the JavaScript that you actually want to read is in `src/`, `build/` is
created by `make` to contain the same JS cat'ed and minified.

There's a lot of JavaScript but the big picture isn't too complicated, there's 2
thin layers sandwiching 2 broad but modularized layers:

- At the highest level, the public API is a thin wrapper around calls to:
- "services" on the "controller", which sets event listeners that call:
- methods on "commands" in the "edit tree", which call:
- tree- and cursor-manipulation methods, at the lowest level, to move the
  cursor or edit the tree or whatever.

More specifically:

(In comments and internal documentation, `::` means `.prototype.`.)

- At the lowest level, the **edit tree** of JS objects represents math and text
  analogously to how [the HTML DOM][] represents a web page.
    + (Old docs variously called this the "math tree", the "fake DOM", or some
      combination thereof, like the "math DOM".)
    + `tree.js` defines base classes of objects relating to the tree.
    + `cursor.js` defines objects representing the cursor and a selection of
      math or text, with associated HTML elements.
- Interlude: a **feature** is a unit of publicly exposed functionality, either
  by the API or interacted with by typists. Following are the 2 disjoint
  categories of features.
- A **command** is a thing you can type and edit like a fraction, square root,
  or "for all" symbol, &forall;. They are implemented as a class of node objects
  in the edit tree, like `Fraction`, `SquareRoot`, or `VanillaSymbol`.
    + Each command has an associated **control sequence** (as termed by Knuth;
      in the LaTeX community, commonly called a "macro" or "command"), a token
      in TeX and LaTeX syntax consisting of a backslash then any single
      character or string of letters, like `\frac` or <code>\ </code>. Unlike
      loose usage in the LaTeX community, where `\ne` and `\neq` (which print
      the same symbol, &ne;) might or might not be considered the same command,
      in the context of MathQuill they are considered different "control
      sequences" for the same "command".
- A **service** is a feature that applies to all or many commands, like typing,
  moving the cursor around, LaTeX exporting, LaTeX parsing. Note that each of
  these varies by command (the cursor goes in a different place when moving into
  a fraction vs into a square root, they export different LaTeX, etc), cue
  polymorphism: services define methods on the controller that call methods on
  nodes in the edit tree with certain contracts, such as a controller method
  called on initialization to set listeners for keyboard events, that when the
  Left key is pressed, calls `.moveTowards` on the node just left of the cursor,
  dispatching on what kind of command the node is (`Fraction::moveTowards` and
  `SquareRoot::moveTowards` can insert the cursor in different places).
    + `controller.js` defines the base class for the **controller**, which each
      math field or static math instance has one of, and to which each service
      adds methods.
- `publicapi.js` defines the global `MathQuill` function, the
  `MathQuill.MathField()` etc. constructors, and the API objects returned by
  them. The constructors, and the API methods on the objects they return, call
  appropriate controller methods to initialize and manipulate math field and
  static math instances.

[the HTML DOM]: http://www.w3.org/TR/html5-author/introduction.html#a-quick-introduction-to-html

Misc.:

`intro.js` defines some simple sugar for the idiomatic JS classes used
throughout MathQuill, plus some globals and opening boilerplate.

Classes are defined using [Pjs][], and the variable `_` is used by convention as
the prototype.

[pjs]: https://github.com/jneen/pjs

`services/*.util.js` files are unimportant to the overall architecture, you can
ignore them until you have to deal with code that is using them.

## Open-Source License

The Source Code Form of MathQuill is subject to the terms of the Mozilla Public
License, v. 2.0: http://mozilla.org/MPL/2.0/

The quick-and-dirty is you can do whatever as long as modifications to MathQuill
itself are in public GitHub forks.<|MERGE_RESOLUTION|>--- conflicted
+++ resolved
@@ -19,7 +19,7 @@
 <script src="//ajax.googleapis.com/ajax/libs/jquery/1.11.0/jquery.min.js"></script>
 <script src="/path/to/mathquill.js"></script>
 <script>
-<<<<<<< HEAD
+  MathQuill.interfaceVersion(1);
   $(function() {
     MathQuill.StaticMath($('#problem')[0]);
     var answer = MathQuill.MathField($('#answer')[0], {
@@ -30,11 +30,6 @@
       }
     });
   });
-=======
-  MathQuill.interfaceVersion(1);
-  $('.static-math').each(function() { MathQuill.StaticMath(this); });
-  $('.math-field').each(function() { MathQuill.MathField(this); });
->>>>>>> 08f12808
 </script>
 
 <p>
